--- conflicted
+++ resolved
@@ -22,17 +22,7 @@
 
         raw = doc.select_segments("$.raw_content")[0]
         extractions = doc.invoke_extractor(self.inferlink_extractor, raw)
-<<<<<<< HEAD
-        doc.store_extractions(extractions, "my_location_for_inferlink")
-=======
-
-        # bind the new location to a segment
-        # Store the extractions in the target segment.
-        # note: given that we allow users to get cdr_document, they could bypass the segments
-        # and store the extractions directly where they want. This would work, but ETK will not
-        # be able to record the provenance.
         doc.store_extractions(extractions, "inferlink_extraction")
->>>>>>> 456d918b
 
 
 if __name__ == "__main__":
