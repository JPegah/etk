import os, sys, json, codecs
from etk.etk import ETK
from etk.extractors.inferlink_extractor import InferlinkExtractor, InferlinkRuleSet
sys.path.append(os.path.join(os.path.dirname(__file__), '..'))
sys.path.append(os.path.join(os.path.dirname(__file__), '../..'))


sample_html = json.load(codecs.open('../html_basic/sample_html.json', 'r')) # read sample file from disk


etk = ETK()
doc = etk.create_document(sample_html, mime_type="text/html", url="http://ex.com/123")

rule_set = InferlinkRuleSet.load_rules_file('../html_basic/sample_inferlink_rules.json')
<<<<<<< HEAD

inferlink_extractor = InferlinkExtractor(InferlinkRuleSet(rule_set))

extractions = doc.invoke_extractor(inferlink_extractor)
=======

inferlink_extractor = InferlinkExtractor(InferlinkRuleSet(rule_set))
>>>>>>> 2c9d9e62

raw = doc.select_segments("$.raw_content")[0]
extractions = doc.invoke_extractor(inferlink_extractor, raw)

# bind the new location to a segment
<<<<<<< HEAD
target = doc.select_segments("$.my_location_for_inferlink")[0]

=======
>>>>>>> 2c9d9e62
# Store the extractions in the target segment.
# note: given that we allow users to get cdr_document, they could bypass the segments
# and store the extractions directly where they want. This would work, but ETK will not
# be able to record the provenance.
<<<<<<< HEAD
for e in extractions:
    target.store_extractions([e], e.tag)
=======
target = doc.select_segments("$")[0]
target.store_extractions(extractions, "my_location_for_inferlink")
>>>>>>> 2c9d9e62


# We can make the cdr_document hidden, provide a Segment.add_segment function, and then
# the user would define the target as follows:
# --- not sure what this means : ---
# target = doc.select_segments("$")[0].add_segmment("my_location_for_inferlink")

print(json.dumps(target.value, indent=2))<|MERGE_RESOLUTION|>--- conflicted
+++ resolved
@@ -12,36 +12,19 @@
 doc = etk.create_document(sample_html, mime_type="text/html", url="http://ex.com/123")
 
 rule_set = InferlinkRuleSet.load_rules_file('../html_basic/sample_inferlink_rules.json')
-<<<<<<< HEAD
 
 inferlink_extractor = InferlinkExtractor(InferlinkRuleSet(rule_set))
-
-extractions = doc.invoke_extractor(inferlink_extractor)
-=======
-
-inferlink_extractor = InferlinkExtractor(InferlinkRuleSet(rule_set))
->>>>>>> 2c9d9e62
 
 raw = doc.select_segments("$.raw_content")[0]
 extractions = doc.invoke_extractor(inferlink_extractor, raw)
 
 # bind the new location to a segment
-<<<<<<< HEAD
-target = doc.select_segments("$.my_location_for_inferlink")[0]
-
-=======
->>>>>>> 2c9d9e62
 # Store the extractions in the target segment.
 # note: given that we allow users to get cdr_document, they could bypass the segments
 # and store the extractions directly where they want. This would work, but ETK will not
 # be able to record the provenance.
-<<<<<<< HEAD
-for e in extractions:
-    target.store_extractions([e], e.tag)
-=======
 target = doc.select_segments("$")[0]
 target.store_extractions(extractions, "my_location_for_inferlink")
->>>>>>> 2c9d9e62
 
 
 # We can make the cdr_document hidden, provide a Segment.add_segment function, and then
