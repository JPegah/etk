<<<<<<< HEAD
from etk2.tokenizer import Tokenizer
from spacy.tokens import Token
from typing import List, Any
=======
from typing import List
from etk2.tokenizer import Tokenizer

>>>>>>> a3e48e9b

class ExtractableBase(object):
    """
    Encapsulates a value that can be used as an input to an Extractor
    """

    def __init__(self) -> None:
        self._value = None
        self.tokenizer = None

    @property
    def value(self) -> Any:
        """
        Returns: Whatever value is returned by JSONPath
        """
        return self._value

    # def get_string(self, list_joiner: str = ", ") -> str:
<<<<<<< HEAD
    def get_string(self, list_joiner="  ") -> str:
=======
    def get_string(self, list_joiner=", "):
>>>>>>> a3e48e9b
        """
        Args:
            list_joiner(str): if the value of an extractable is a list, join the elements
            using this string to separate them.

        Returns: the value of the segment as a string, using a default method to convert
        objects to strings.
        """
        if not self._value:
            return ""
        elif isinstance(self._value, list):
            return self.list2str(self._value, list_joiner)
        elif isinstance(self._value, dict):
            return self.dict2str(self._value, list_joiner)
        else:
            return str(self._value)

    def list2str(self, l, joiner) -> str:
        result = str()
        for item in l:
            if isinstance(item, list):
                result = result + self.list2str(item, joiner) + joiner
            elif isinstance(item, dict):
                result = result + self.dict2str(item, joiner) + joiner
            elif not item:
                result = result + ""
            else:
                result = result + str(item) + joiner
        return result

    def dict2str(self, d, joiner) -> str:
        result = str()
        for key in d:
            result = result + str(key) + " : "
            if isinstance(d[key], list):
                result = result + self.list2str(d[key], joiner) + joiner
            elif isinstance(d[key], dict):
                result = result + self.dict2str(d[key], joiner) + joiner
            elif not d[key]:
                result = result + ""
            else:
                result = result + str(d[key]) + joiner
        return result


class Extractable(ExtractableBase):
    """
    A single extraction or a single segment
    """

    def __init__(self, value=None, nlp=None) -> None:
        ExtractableBase.__init__(self)
        if not self.tokenizer:
            self.tokenizer = Tokenizer(nlp)
        self.tokenize_results = dict()
        self._value = value

    def get_tokens(self, tokenizer=None) -> List[Token]:
        """
        Tokenize this Extractable.

        If the value is a string, it returns the tokenized version of the string. If the value
        is a List, it recursively tokenizes each element of the list. If the value is a dict, it
        recursively tokenizes the value of each key/value pair, inserting a newline token after each
        key/value pair. The order should be by lexicographic order of the keys so that tokenization
        is repeatable.

        As it is common to need the same tokens for multiple extractors, the Extractable should cache the
        tokenization results, keyed by segment and tokenizer so that given the same segment and tokenizer,
        the same results are returned. If the same segment is given, but different tokenizer, the different
        results are cached separately.

        Args:
            extractable (Extractable): any part of a JSON document
            tokenizer (Tokenizer): used if provided, otherwise the default tokenizer of
            the document will be used.

        Returns: a sequence of tokens.
        """

        if not tokenizer:
            tokenizer = self.tokenizer
        if (self, tokenizer) in self.tokenize_results:
            return self.tokenize_results[(self, tokenizer)]
        else:
            segment_value_for_tokenize = self.get_string()
            tokens = self.tokenize_string(segment_value_for_tokenize, tokenizer)
            self.tokenize_results[(self, tokenizer)] = tokens
            return tokens

    @staticmethod
    def tokenize_string(s, tokenizer) -> List[Token]:
        return tokenizer.tokenize(s)


class ExtractableCollection(object):
    """
    A collection of PrimitveExtractable
    """
    def __init__(self) -> None:
        self.collection_set = set([])
        self.collection_list = list()

<<<<<<< HEAD
    def items(self) -> List:
=======
    def items(self) -> List[Extractable]:
>>>>>>> a3e48e9b
        """
        Returns a list of primitive item in collection, and should be implemented
        by each subclass.

        Returns:

        """
        return self.collection_list

    def all_values(self) -> List:
        """
        Convenience function.

        Returns: list of all values stored in all item in the collection
        """
        return [x.value for x in self.collection_list]


class Extraction(Extractable):
    """
    Encapsulates the results of an extractor.
    Note that Extractions are Extractable, so they can be used as inputs to other extractors.
    """

    def __init__(self,
                 value,
                 extractor_name=None,
                 confidence=None,
                 start_token=None,
                 end_token=None,
                 start_char=None,
                 end_char=None):
        Extractable.__init__(self)
        """

        Args:
            value (object): the extracted value can be any JSON serializable Python object.
            extractor_name (str):
            confidence (float):
            start_token (int):
            end_token (int):
            start_char (int):
            end_char (int):

        Returns:

        """
        fake_extraction = {"extracted_value": value, "confidence": confidence}
        # pseudo-code below
        # self.provenance = Provenance(extractor_name=extractor_name, confidence=confidence, start_token=start_token, end_token=end_token,
        #                   start_char=start_char, end_char=end_char)
        # prov_id = document.add_provenance(self.provenance)
        # self._value = ExtractionValue(value, prov_id)
        self._value = fake_extraction

    @property
    def value(self):
        """
        Returns: the value produced by an extractor
        """
        return self._value

    @property
    def confidence(self) -> float:
        """
        Returns: the confidence of this extraction
        """
        return self._value["confidence"]


class ExtractionCollection(ExtractableCollection):
    """
    Encapsulates the results of an extractor, consisting or possibly multiple extractions
    """
    def __init__(self) -> None:
        ExtractableCollection.__init__(self)

    def add_extraction(self, extraction) -> None:
        """
        Adds a new Extraction

        Args:
            extraction (Extraction):
        """
        if extraction not in self.collection_set:
            self.collection_set.add(extraction)
            self.collection_list.append(extraction)

    def union_extractions(self, extraction_collection) -> None:
        """
        Update this collection to include all the segments passed
        Args:
            extraction_collection: ExtractionCollection:

        Returns: self, to allow chaining
        """
        for a_extraction in extraction_collection.collection_list:
            if a_extraction not in self.collection_set:
                self.collection_set.add(a_extraction)
                self.collection_list.append(a_extraction)<|MERGE_RESOLUTION|>--- conflicted
+++ resolved
@@ -1,12 +1,7 @@
-<<<<<<< HEAD
 from etk2.tokenizer import Tokenizer
 from spacy.tokens import Token
 from typing import List, Any
-=======
-from typing import List
-from etk2.tokenizer import Tokenizer
-
->>>>>>> a3e48e9b
+
 
 class ExtractableBase(object):
     """
@@ -24,12 +19,7 @@
         """
         return self._value
 
-    # def get_string(self, list_joiner: str = ", ") -> str:
-<<<<<<< HEAD
     def get_string(self, list_joiner="  ") -> str:
-=======
-    def get_string(self, list_joiner=", "):
->>>>>>> a3e48e9b
         """
         Args:
             list_joiner(str): if the value of an extractable is a list, join the elements
@@ -133,11 +123,7 @@
         self.collection_set = set([])
         self.collection_list = list()
 
-<<<<<<< HEAD
-    def items(self) -> List:
-=======
     def items(self) -> List[Extractable]:
->>>>>>> a3e48e9b
         """
         Returns a list of primitive item in collection, and should be implemented
         by each subclass.
@@ -147,7 +133,7 @@
         """
         return self.collection_list
 
-    def all_values(self) -> List:
+    def all_values(self) -> List[Any]:
         """
         Convenience function.
 
