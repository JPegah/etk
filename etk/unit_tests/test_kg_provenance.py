--- conflicted
+++ resolved
@@ -65,74 +65,6 @@
         #print (json.dumps(doc.value, indent=2))
 
         expeced_provenances = [
-<<<<<<< HEAD
-            {
-                "@type": "kg_provenance_record",
-                "reference_type": "storage_location",
-                "value": "dongyu",
-                "json_path": "projects.[0].members.[0]"
-            },
-            {
-                "@type": "kg_provenance_record",
-                "reference_type": "storage_location",
-                "value": "amandeep",
-                "json_path": "projects.[0].members.[1]"
-            },
-            {
-                "@type": "kg_provenance_record",
-                "reference_type": "storage_location",
-                "value": "sylvia",
-                "json_path": "projects.[0].members.[2]"
-            },
-            {
-                "@type": "kg_provenance_record",
-                "reference_type": "storage_location",
-                "value": "Runqi12",
-                "json_path": "projects.[0].members.[3]"
-            },
-            {
-                "@type": "kg_provenance_record",
-                "reference_type": "storage_location",
-                "value": "mayank",
-                "json_path": "projects.[1].members.[0]"
-            },
-            {
-                "@type": "kg_provenance_record",
-                "reference_type": "storage_location",
-                "value": "yixiang",
-                "json_path": "projects.[1].members.[1]"
-            },
-            {
-                "@type": "kg_provenance_record",
-                "reference_type": "storage_location",
-                "value": "2007-12-05T00:00:00",
-                "json_path": "projects.[0].date.[0]"
-            },
-            {
-                "@type": "kg_provenance_record",
-                "reference_type": "storage_location",
-                "value": "2007-12-05T23:19:00",
-                "json_path": "projects.[1].date.[0]"
-            },
-            {
-                "@type": "kg_provenance_record",
-                "reference_type": "extraction_location",
-                "value": "2018-03-28",  # was "value": "2018-03-28T00:00:00",
-                "json_path": "projects[0].date"
-            },
-            {
-                "@type": "kg_provenance_record",
-                "reference_type": "extraction_location",
-                "value": "2018-03-28T01:01:01",
-                "json_path": "projects[0].date"
-            },
-            {
-                "@type": "kg_provenance_record",
-                "reference_type": "storage_location",
-                "value": "columbus:georgia:united states:-84.98771:32.46098",
-                "json_path": "projects.[0].place"
-            }
-=======
               {
                 "@id": 0,
                 "@type": "kg_provenance_record",
@@ -209,7 +141,6 @@
                 "json_path": "projects.[0].place"
               }
 
->>>>>>> a192b21a
         ]
 
         #print(json.dumps(doc.cdr_document, indent=2))
