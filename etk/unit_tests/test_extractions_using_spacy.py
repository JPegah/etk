# coding: utf-8

import unittest
import sys
import os
import json
sys.path.append('../../')
sys.path.append('../')
from etk.core import Core
from spacy_extractors import age_extractor as spacy_age_extractor
from spacy_extractors import date_extractor as spacy_date_extractor

class TestExtractionsUsingRegex(unittest.TestCase):

    def setUp(self):

        self.c = Core(load_spacy=True)
        file_path_age = os.path.join(
            os.path.dirname(__file__), "ground_truth/age.jl")
        f = open(file_path_age, 'r')

        data = f.read().split('\n')
        self.doc = dict()
        self.doc['age'] = []

        for t in data:
            self.doc['age'].append(json.loads(t))

        f.close()
        file_path_date = os.path.join(
            os.path.dirname(__file__), "ground_truth/date.jl")
        f = open(file_path_date, 'r')

        # data = f.read().split('\n')
        self.doc['date'] = []

        for t in f:
            self.doc['date'].append(json.loads(t))

        f.close()

<<<<<<< HEAD
    '''
=======
        spacy_tokenizer = self.c.nlp.tokenizer
        self.c.nlp.tokenizer = lambda tokens: spacy_tokenizer.tokens_from_list(tokens)

>>>>>>> 9599802f
    def test_extraction_from_date_spacy(self):
        for t in self.doc['date']:
            crf_tokens = self.c.extract_tokens_from_crf(
                self.c.extract_crftokens(t['content']))
            doc = self.c.nlp(crf_tokens)
            
            extracted_dates = spacy_date_extractor.extract(
                self.c.nlp, self.c.matchers['date'], doc)

            extracted_dates = [date['value'] for date in extracted_dates]

            correct_dates = t['extracted']

            self.assertEquals(extracted_dates, correct_dates)
    '''
    def test_extraction_from_age_spacy(self):
        for t in self.doc['age']:

            t['content'] = spacy_age_extractor.pre_process(t['content'])
            crf_tokens = self.c.extract_tokens_from_crf(self.c.extract_crftokens(t['content']))
            spacy_tokenizer = self.c.nlp.tokenizer
            self.c.nlp.tokenizer = lambda tokens: spacy_tokenizer.tokens_from_list(tokens)

            nlp_doc = self.c.nlp(crf_tokens)
            self.c.nlp.tokenizer = spacy_tokenizer

            extracted_ages = spacy_age_extractor.extract(nlp_doc, self.c.matchers['age'])

            extracted_ages = [match['value'] for match in extracted_ages]

            if len(extracted_ages) == 0 and len(t['correct']) == 0:
                self.assertFalse(extracted_ages)

            self.assertEquals(sorted(extracted_ages), sorted(t['correct']))

if __name__ == '__main__':
    unittest.main()<|MERGE_RESOLUTION|>--- conflicted
+++ resolved
@@ -9,6 +9,7 @@
 from etk.core import Core
 from spacy_extractors import age_extractor as spacy_age_extractor
 from spacy_extractors import date_extractor as spacy_date_extractor
+
 
 class TestExtractionsUsingRegex(unittest.TestCase):
 
@@ -39,13 +40,9 @@
 
         f.close()
 
-<<<<<<< HEAD
-    '''
-=======
         spacy_tokenizer = self.c.nlp.tokenizer
         self.c.nlp.tokenizer = lambda tokens: spacy_tokenizer.tokens_from_list(tokens)
 
->>>>>>> 9599802f
     def test_extraction_from_date_spacy(self):
         for t in self.doc['date']:
             crf_tokens = self.c.extract_tokens_from_crf(
@@ -60,17 +57,15 @@
             correct_dates = t['extracted']
 
             self.assertEquals(extracted_dates, correct_dates)
-    '''
+
+
     def test_extraction_from_age_spacy(self):
         for t in self.doc['age']:
 
             t['content'] = spacy_age_extractor.pre_process(t['content'])
             crf_tokens = self.c.extract_tokens_from_crf(self.c.extract_crftokens(t['content']))
-            spacy_tokenizer = self.c.nlp.tokenizer
-            self.c.nlp.tokenizer = lambda tokens: spacy_tokenizer.tokens_from_list(tokens)
 
             nlp_doc = self.c.nlp(crf_tokens)
-            self.c.nlp.tokenizer = spacy_tokenizer
 
             extracted_ages = spacy_age_extractor.extract(nlp_doc, self.c.matchers['age'])
 
