--- conflicted
+++ resolved
@@ -15,14 +15,8 @@
 
     def setUp(self):
 
-<<<<<<< HEAD
-        self.c = Core()
-        file_path_age = os.path.join(
-            os.path.dirname(__file__), "ground_truth/age.jl")
-=======
         self.c = Core(load_spacy=True)
         file_path_age = os.path.join(os.path.dirname(__file__), "ground_truth/age.jl")
->>>>>>> 4c8c407a
         f = open(file_path_age, 'r')
 
         data = f.read().split('\n')
@@ -46,11 +40,6 @@
         f.close()
 
     def test_extraction_from_date_spacy(self):
-<<<<<<< HEAD
-        extractions = []
-
-=======
->>>>>>> 4c8c407a
         for t in self.doc['date']:
             crf_tokens = self.c.extract_tokens_from_crf(
                 self.c.extract_crftokens(t['content']))
