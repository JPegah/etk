--- conflicted
+++ resolved
@@ -19,12 +19,8 @@
                         "Runqi12"
                     ],
                     "date": "2007-12-05",
-<<<<<<< HEAD
-                    "place": "columbus:georgia:united states:-84.98771:32.46098"
-=======
                     "place": "columbus:georgia:united states:-84.98771:32.46098",
                     "s": "segment_test_1"
->>>>>>> a192b21a
                 },
                 {
                     "name": "rltk",
@@ -34,12 +30,8 @@
                         "yixiang"
                     ],
                     "date": ["2007-12-05T23:19:00"],
-<<<<<<< HEAD
-                    "cost": -3213.32
-=======
                     "cost": -3213.32,
                     "s": "segment_test_2"
->>>>>>> a192b21a
                 }
             ]
         }
@@ -64,39 +56,23 @@
         sample_doc = self.doc
 
         try:
-<<<<<<< HEAD
-            doc.kg.add_value("developer", json_path="projects[*].members[*]")
-=======
             sample_doc.kg.add_value("developer", json_path="projects[*].members[*]")
->>>>>>> a192b21a
         except KgValueError:
             pass
 
         try:
-<<<<<<< HEAD
-            doc.kg.add_value("test_date", json_path="projects[*].date[*]")
-=======
             sample_doc.kg.add_value("test_date", json_path="projects[*].date[*]")
->>>>>>> a192b21a
         except KgValueError:
             pass
 
         try:
-<<<<<<< HEAD
-            doc.kg.add_value("test_add_value_date", value=[date(2018, 3, 28), {}, datetime(2018, 3, 28, 1, 1, 1)])
-=======
             sample_doc.kg.add_value("test_add_value_date",
                                     value=[date(2018, 3, 28), {}, datetime(2018, 3, 28, 1, 1, 1)])
->>>>>>> a192b21a
         except KgValueError:
             pass
 
         try:
-<<<<<<< HEAD
-            doc.kg.add_value("test_location", json_path="projects[*].place")
-=======
             sample_doc.kg.add_value("test_location", json_path="projects[*].place")
->>>>>>> a192b21a
         except KgValueError:
             pass
 
