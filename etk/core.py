--- conflicted
+++ resolved
@@ -50,6 +50,7 @@
 import datetime
 import hashlib
 
+_DATA = 'data'
 _KEY = 'key'
 _VALUE = 'value'
 _QUALIFIERS = 'qualifiers'
@@ -169,7 +170,6 @@
 _TIMEOUT = "timeout"
 _JSON_CONTENT = 'json_content'
 _PARENT_DOC_ID = 'parent_doc_id'
-<<<<<<< HEAD
 _FILTERS = 'filters'
 _FIELD = 'field'
 _REGEX = 'regex'
@@ -179,8 +179,6 @@
 _DISCARD = 'discard'
 _PREFILTER_FILTER_OUTCOME = 'prefilter_filter_outcome'
 _CREATED_BY = 'created_by'
-=======
->>>>>>> ecd3ea8e
 
 remove_break_html_2 = re.compile("[\r\n][\s]*[\r\n]")
 remove_break_html_1 = re.compile("[\r\n][\s]*")
@@ -270,7 +268,6 @@
     def timeout_handler(signum, frame):  # Custom signal handler
         raise TimeoutException
 
-<<<<<<< HEAD
     def process_doc_filters(self, doc):
         if self.extraction_config:
             if _FILTERS in self.extraction_config:
@@ -315,8 +312,6 @@
             doc[_PREFILTER_FILTER_OUTCOME] = _NO_ACTION
         return doc
 
-=======
->>>>>>> ecd3ea8e
     def process(self, doc, create_knowledge_graph=True, html_description=False):
         start_time_process = time.time()
         try:
@@ -332,32 +327,6 @@
                             doc['doc_id'] = doc_id
                     else:
                         raise KeyError('{} not found in the input document'.format(doc_id_field))
-                """Convert to knowledge_graph"""
-                if _CONVERT_TO_KG in self.extraction_config:
-                    conversion_map = self.extraction_config[_CONVERT_TO_KG]
-                    # conversion map is a dictionary where the key is field_name to be in the knowledge_graph,
-                    #  and value is the the json path of the input doc
-                    for field_name, kgc_path in conversion_map.iteritems():
-                        if kgc_path not in self.kgc_paths:
-                            try:
-                                self.kgc_paths[kgc_path] = parse(kgc_path)
-                            except:
-                                raise InvalidJsonPathException(
-                                    '\'{}\' is not a valid json path'.format(kgc_path))
-                        kg_matches = self.kgc_paths[kgc_path].find(doc)
-                        for kg_match in kg_matches:
-                            results = self.pseudo_extraction_results(kg_match.value, _CONVERT_TO_KG, kgc_path,
-                                                                     doc_id=doc_id, score=1.0)
-                            if not results:
-                                msg = 'Error while converting to Knowledge Graph, input path: {} is not ' \
-                                      'a leaf node in the json document'.format(kgc_path)
-                                self.log(msg, _ERROR)
-                                print msg
-                                if self.global_error_handling == _RAISE_ERROR:
-                                    raise ValueError(msg)
-                            else:
-                                if create_knowledge_graph:
-                                    self.create_knowledge_graph(doc, field_name, results)
 
                 if _EXTRACTION_POLICY in self.extraction_config:
                     self.global_extraction_policy = self.extraction_config[_EXTRACTION_POLICY]
@@ -395,15 +364,11 @@
                         raise KeyError('{} not found in extraction_config'.format(_INPUT_PATH))
                     if html_path and _EXTRACTORS in ce_config:
                         if not self.content_extraction_path:
-<<<<<<< HEAD
                             try:
                                 self.content_extraction_path = parse(html_path)
                             except:
                                 raise InvalidJsonPathException(
                                     '\'{}\' is not a valid json path'.format(html_path))
-=======
-                            self.content_extraction_path = parse(html_path)
->>>>>>> ecd3ea8e
                         matches = self.content_extraction_path.find(doc)
 
                         extractors = ce_config[_EXTRACTORS]
@@ -559,19 +524,6 @@
                                                                                         segment,
                                                                                         score,
                                                                                         doc_id)
-<<<<<<< HEAD
-=======
-                                                                                    # self.add_data_extraction_results(
-                                                                                    #     match.value,
-                                                                                    #     field,
-                                                                                    #     extractor,
-                                                                                    #     self.add_origin_info(
-                                                                                    #         results,
-                                                                                    #         method,
-                                                                                    #         segment,
-                                                                                    #         score,
-                                                                                    #         doc_id))
->>>>>>> ecd3ea8e
                                                                                     if create_knowledge_graph:
                                                                                         self.create_knowledge_graph(doc,
                                                                                                                     field,
@@ -594,19 +546,6 @@
                                                                                     segment,
                                                                                     score,
                                                                                     doc_id)
-<<<<<<< HEAD
-=======
-                                                                                # self.add_data_extraction_results(
-                                                                                #     match.value,
-                                                                                #     field,
-                                                                                #     extractor,
-                                                                                #     self.add_origin_info(
-                                                                                #         results,
-                                                                                #         method,
-                                                                                #         segment,
-                                                                                #         score,
-                                                                                #         doc_id))
->>>>>>> ecd3ea8e
                                                                                 if create_knowledge_graph:
                                                                                     self.create_knowledge_graph(doc,
                                                                                                                 field,
@@ -628,19 +567,6 @@
                                                                             segment,
                                                                             score,
                                                                             doc_id)
-<<<<<<< HEAD
-=======
-                                                                        # self.add_data_extraction_results(match.value,
-                                                                        #                                  field,
-                                                                        #                                  extractor,
-                                                                        #                                  self.add_origin_info(
-                                                                        #                                      results,
-                                                                        #                                      method,
-                                                                        #                                      segment,
-                                                                        #                                      score,
-                                                                        #                                      doc_id))
-
->>>>>>> ecd3ea8e
                                                                         if create_knowledge_graph:
                                                                             self.create_knowledge_graph(doc, field,
                                                                                                         results)
@@ -669,26 +595,10 @@
                                                                     results = foo(doc, extractors[extractor][_CONFIG])
                                                                     if results:
                                                                         results = self.add_origin_info(results,
-<<<<<<< HEAD
                                                                                                        method,
                                                                                                        segment,
                                                                                                        score,
                                                                                                        doc_id)
-=======
-                                                                                                     method,
-                                                                                                     segment,
-                                                                                                     score,
-                                                                                                     doc_id)
-                                                                        # self.add_data_extraction_results(match.value,
-                                                                        #                                  field,
-                                                                        #                                  extractor,
-                                                                        #                                  self.add_origin_info(
-                                                                        #                                      results,
-                                                                        #                                      method,
-                                                                        #                                      segment,
-                                                                        #                                      score,
-                                                                        #                                      doc_id))
->>>>>>> ecd3ea8e
                                                                         if create_knowledge_graph:
                                                                             self.create_knowledge_graph(doc, field,
                                                                                                         results)
@@ -698,22 +608,9 @@
                                                             if results:
                                                                 for f, res in results.items():
                                                                     res = self.add_origin_info(res,
-<<<<<<< HEAD
                                                                                                method,
                                                                                                segment,
                                                                                                score, doc_id)
-=======
-                                                                                             method,
-                                                                                             segment,
-                                                                                             score, doc_id)
-                                                                    # self.add_data_extraction_results(match.value, f,
-                                                                    #                                  extractor,
-                                                                    #                                  self.add_origin_info(
-                                                                    #                                      res,
-                                                                    #                                      method,
-                                                                    #                                      segment,
-                                                                    #                                      score, doc_id))
->>>>>>> ecd3ea8e
                                                                     if create_knowledge_graph:
                                                                         self.create_knowledge_graph(doc, f, res)
                                                     else:
@@ -821,11 +718,7 @@
             for val in values:
                 if isinstance(val, basestring) or isinstance(val, numbers.Number):
                     o = dict()
-<<<<<<< HEAD
                     o[_TEXT] = unicode(val)
-=======
-                    o[_TEXT] = unicode(val) 
->>>>>>> ecd3ea8e
                     val_list.append(o)
                 elif isinstance(val, dict):
                     if _VALUE in val:
@@ -854,32 +747,40 @@
         return doc
 
     def extract_as_is(self, d, config=None):
-        if d[_TEXT].strip() != '':
-            result = dict()
-            result[_VALUE] = d[_TEXT]
-            if _KEY in d:
-                result[_KEY] = d[_KEY]
-            if _QUALIFIERS in d:
-                result[_QUALIFIERS] = d[_QUALIFIERS]
-            if config and _POST_FILTER in config:
-                post_filters = config[_POST_FILTER]
-                result = self.run_post_filters_results(result, post_filters)
-            return self._relevant_text_from_context(d[_TEXT], result, config[_FIELD_NAME])
-        return None
-
-    def pseudo_extraction_results(self, values, method, segment, doc_id=None, score=1.0):
-        results = list()
-        if not isinstance(values, list):
-            values = [values]
-        for val in values:
-            if isinstance(val, basestring):
-                result = dict()
-                result['value'] = val
-                results.append(result)
+        if isinstance(d, basestring):
+            result = self.pseudo_extraction_results(d)
+            return result
+
+        if isinstance(d, dict) and _TEXT in d:
+            if d[_TEXT].strip() != '':
+                result = self.pseudo_extraction_results(d[_TEXT], key=d[_KEY] if _KEY in d else None,
+                                                        qualifiers=d[_QUALIFIERS] if _QUALIFIERS in d else None)
+                if config and _POST_FILTER in config:
+                    post_filters = config[_POST_FILTER]
+                    result = self.run_post_filters_results(result, post_filters)
+                return self._relevant_text_from_context(d[_TEXT], result, config[_FIELD_NAME])
             else:
                 return None
 
-        return self.add_origin_info(results, method, segment, score, doc_id=doc_id)
+        # this is the case where we are going to put the input object to a field called 'data'
+        if isinstance(d, dict) or isinstance(d, list):
+            str_d = json.dumps(d, sort_keys=True)
+            key = hashlib.sha256(str_d).hexdigest().upper()
+            result = self.pseudo_extraction_results(str_d, key=key)
+            result[_DATA] = d
+            return result
+        # If nothing matches,
+        return None
+
+    @staticmethod
+    def pseudo_extraction_results(value, key=None, qualifiers=None):
+        result = dict()
+        result[_VALUE] = value
+        if key:
+            result[_KEY] = key
+        if qualifiers:
+            result[_QUALIFIERS] = qualifiers
+        return result
 
     @staticmethod
     def remove_line_breaks(x):
@@ -1050,12 +951,13 @@
             if metadata:
                 provenance['qualifiers'] = metadata
             doc[_KNOWLEDGE_GRAPH][field_name] = Core.add_extraction_knowledge_graph(
-                doc[_KNOWLEDGE_GRAPH][field_name], provenance, key, value)
+                doc[_KNOWLEDGE_GRAPH][field_name], provenance, key, value, confidence if confidence else 1,
+                data=extraction[_DATA] if _DATA in extraction else None)
 
         return doc
 
     @staticmethod
-    def add_extraction_knowledge_graph(kg_extractions, provenance, key, value):
+    def add_extraction_knowledge_graph(kg_extractions, provenance, key, value, confidence=1, data=None):
         if len(kg_extractions) > 0:
             for kg_e in kg_extractions:
                 if key == kg_e['key']:
@@ -1066,7 +968,9 @@
         kg_extraction['provenance'] = [provenance]
         kg_extraction['value'] = value
         kg_extraction['key'] = key
-        kg_extraction['confidence'] = 1
+        kg_extraction['confidence'] = confidence
+        if data:
+            kg_extraction[_DATA] = data
         kg_extractions.append(kg_extraction)
         return kg_extractions
 
@@ -1415,10 +1319,6 @@
             self.pickles[pickle_name] = self.load_pickle_file(self.get_pickle_file_name_from_config(pickle_name))
         return self.pickles[pickle_name]
 
-<<<<<<< HEAD
-=======
-
->>>>>>> ecd3ea8e
     def extract_using_dictionary(self, d, config):
         field_name = config[_FIELD_NAME]
 
@@ -2317,38 +2217,6 @@
 
             result[_CONTENT_EXTRACTION][segment_name] = d
 
-<<<<<<< HEAD
             doc['nested_docs'].append(result)
             extractions.append({'value': doc_id, 'metadata': {'timestamp_created': timestamp_created}})
-        return extractions
-=======
-    def create_kg_node_extractor(self, d, config, doc, parent_doc_id, doc_id=None, url=None):
-        """
-        :param d: this is the matched part of doc using input_path
-        :param config: config, field_name and segment_name
-        :param doc: the input doc, need to add a field called nested_docs
-        :param parent_doc_id: doc id of the doc
-        :param doc_id: doc_id of the resulting nested doc
-        :param url: optional, same as url of the doc
-        :return: doc with a field called nested_docs
-        """
-        if _SEGMENT_NAME not in config:
-            raise KeyError('{} not found in the config for method: {}'.format(_SEGMENT_NAME, _CREATE_KG_NODE_EXTRACTOR))
-        segment_name = config[_SEGMENT_NAME]
-
-        if not doc_id:
-            doc_id = hashlib.sha256('{}{}'.format(d[_TEXT], str(datetime.datetime.now()))).hexdigest().upper()
-
-        result = dict()
-        result[_DOCUMENT_ID] = doc_id
-        result['doc_id'] = doc_id
-
-        result[_PARENT_DOC_ID] = parent_doc_id
-        if url:
-            result[_URL] = url
-
-        result[_CONTENT_EXTRACTION] = dict()
-        result[_CONTENT_EXTRACTION][segment_name] = dict()
-        result[_CONTENT_EXTRACTION][segment_name][_TEXT] = d[_TEXT]
-        return result
->>>>>>> ecd3ea8e
+        return extractions