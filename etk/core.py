--- conflicted
+++ resolved
@@ -647,12 +647,8 @@
             print 'Document: {}, url: {} took {} seconds'.format(doc[_DOCUMENT_ID], doc[_URL], str(time_taken))
             print 'Max time spent in extractor: {}, field:{}, time: {}'.format(function_name, field_of_fields, time_taken_f)
             self.log('Document: {} took {} seconds'.format(doc[_DOCUMENT_ID], str(time_taken)), _INFO,
-<<<<<<< HEAD
                      doc_id=doc[_DOCUMENT_ID], url=doc[_URL] if _URL in doc else None, extra=extra)
-=======
-                     doc_id=doc[_DOCUMENT_ID], url=doc[_URL], extra=extra)
-
->>>>>>> c6aa89a4
+
         return doc
 
     def convert_json_content(self, doc, json_content_extractor):
