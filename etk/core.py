--- conflicted
+++ resolved
@@ -12,10 +12,7 @@
 from data_extractors import address_extractor
 from data_extractors import age_extractor
 from data_extractors import table_extractor
-<<<<<<< HEAD
-=======
 from data_extractors import url_country_extractor
->>>>>>> 5d4500bf
 from data_extractors.digPhoneExtractor import phone_extractor
 from data_extractors.digEmailExtractor import email_extractor
 from data_extractors.digPriceExtractor import price_extractor
@@ -301,11 +298,6 @@
                                                                     self.create_knowledge_graph(
                                                                         doc, field, results)
 
-<<<<<<< HEAD
-        if _KNOWLEDGE_GRAPH in doc and doc[_KNOWLEDGE_GRAPH]:
-            doc[_KNOWLEDGE_GRAPH] = self.reformat_knowledge_graph(
-                doc[_KNOWLEDGE_GRAPH])
-=======
             if _KNOWLEDGE_GRAPH in doc and doc[_KNOWLEDGE_GRAPH]:
                 doc[_KNOWLEDGE_GRAPH] = self.reformat_knowledge_graph(doc[_KNOWLEDGE_GRAPH])
 
@@ -348,7 +340,6 @@
                                                 if results:
                                                     doc[_KNOWLEDGE_GRAPH][field] = results
 
->>>>>>> 5d4500bf
         return doc
 
     @staticmethod
@@ -1016,19 +1007,6 @@
         return e.extract(document, options)
 
     def extract_title(self, html_content, options=None):
-<<<<<<< HEAD
-        matches = re.search(self.html_title_regex,
-                            html_content, re.IGNORECASE | re.S)
-        title = None
-        if matches:
-            title = matches.group(1)
-            title = title.replace('\r', '')
-            title = title.replace('\n', '')
-            title = title.replace('\t', '')
-        if not title:
-            title = ''
-        return {'text': title}
-=======
         if html_content:
             matches = re.search(self.html_title_regex, html_content, re.IGNORECASE | re.S)
             title = None
@@ -1041,7 +1019,6 @@
                 title = ''
             return {'text': title}
         return None
->>>>>>> 5d4500bf
 
     @staticmethod
     def extract_crftokens(text, options=None):
