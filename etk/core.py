--- conflicted
+++ resolved
@@ -582,14 +582,6 @@
                             new_end = tokens_len
                         else:
                             new_end = end + 5
-<<<<<<< HEAD
-                        result['context']['text'] = ' '.join(
-                            text_or_tokens[new_start:new_end])
-                        result['context']['tokens_left'] = text_or_tokens[
-                            new_start:start]
-                        result['context'][
-                            'tokens_right'] = text_or_tokens[end:new_end]
-=======
                         relevant_text = '<etk \'attribute\' = \'{}\'>{}</etk>'.format(field_name,
                                                                                       ' '.join(text_or_tokens[
                                                                                                start:end]).encode(
@@ -600,7 +592,6 @@
                             ' '.join(text_or_tokens[end:new_end]).encode('utf-8'))
                         result['context']['tokens_left'] = text_or_tokens[new_start:start]
                         result['context']['tokens_right'] = text_or_tokens[end:new_end]
->>>>>>> 79e3e89c
                         result['context']['input'] = _TOKENS
         return results
 
@@ -720,7 +711,6 @@
         return d[_SPACY_EXTRACTION][field] if field in d[_SPACY_EXTRACTION] else None
 
     def run_spacy_extraction(self, d):
-        return dict()
         if not self.nlp:
             self.load_matchers()
 
@@ -731,20 +721,9 @@
         spacy_extractions = dict()
 
         spacy_extractions[_POSTING_DATE] = self._relevant_text_from_context(d[_SIMPLE_TOKENS], spacy_date_extractor.
-<<<<<<< HEAD
-                                                                            extract(nlp_doc, self.matchers['date']))
+                                                                            extract(nlp_doc, self.matchers['date']), _POSTING_DATE)
         spacy_extractions[_AGE] = self._relevant_text_from_context(d[_SIMPLE_TOKENS],
-                                                                   spacy_age_extractor.extract(nlp_doc, self.matchers['age']))
-=======
-                                                                            extract(nlp_doc, self.matchers['date']),
-                                                                            _POSTING_DATE)
-
-        spacy_extractions[_AGE] = self._relevant_text_from_context(d[_SIMPLE_TOKENS],
-                                                                   spacy_age_extractor.extract(nlp_doc,
-                                                                                               self.matchers['age']),
-                                                                   _AGE)
-
->>>>>>> 79e3e89c
+                                                                   spacy_age_extractor.extract(nlp_doc, self.matchers['age']), _AGE)
         return spacy_extractions
 
     def extract_from_landmark(self, doc, config):
@@ -885,13 +864,8 @@
     def extract_age(self, d, config):
         text = d[_TEXT]
         if _PRE_FILTER in config:
-<<<<<<< HEAD
-            text = self.run_user_filters(d, config[_PRE_FILTER])
-        return self._relevant_text_from_context(d[_TEXT], self._extract_age(text))
-=======
             text = self.run_user_filters(d, config[_PRE_FILTER], config[_FIELD_NAME])
         return self._relevant_text_from_context(d[_TEXT],self._extract_age(text), config[_FIELD_NAME])
->>>>>>> 79e3e89c
 
     @staticmethod
     def _extract_age(text):
