# import all extractors
from spacy_extractors import age_extractor as spacy_age_extractor
from spacy_extractors import social_media_extractor as spacy_social_media_extractor
from spacy_extractors import date_extractor as spacy_date_extractor
from spacy_extractors import address_extractor as spacy_address_extractor
from data_extractors import spacy_extractor
from data_extractors import landmark_extraction
from data_extractors import dictionary_extractor
from data_extractors import regex_extractor
from data_extractors import height_extractor
from data_extractors import weight_extractor
from data_extractors import address_extractor
from data_extractors import age_extractor
from data_extractors import table_extractor
from data_extractors.digPhoneExtractor import phone_extractor
from data_extractors.digEmailExtractor import email_extractor
from data_extractors.digPriceExtractor import price_extractor
from data_extractors.digReviewIDExtractor import review_id_extractor
from structured_extractors import ReadabilityExtractor, TokenizerExtractor
import json
import gzip
import re
import spacy
import codecs
from jsonpath_rw import parse
import time
import collections
import numbers

_KNOWLEDGE_GRAPH = "knowledge_graph"
_EXTRACTION_POLICY = 'extraction_policy'
_KEEP_EXISTING = 'keep_existing'
_REPLACE = 'replace'
_ERROR_HANDLING = 'error_handling'
_IGNORE_EXTRACTION = 'ignore_extraction'
_IGNORE_DOCUMENT = 'ignore_document'
_RAISE_ERROR = 'raise_error'
_CITY = 'city'
_STATE = 'state'
_COUNTRY = 'country'
_CONTENT_EXTRACTION = 'content_extraction'
_SPACY_EXTRACTION = 'spacy_extraction'
_RAW_CONTENT = 'raw_content'
_INPUT_PATH = 'input_path'
_READABILITY = 'readability'
_LANDMARK = 'landmark'
_TITLE = 'title'
_DESCRIPTION = "description"
_STRICT = 'strict'
_FIELD_NAME = 'field_name'
_CONTENT_STRICT = 'content_strict'
_CONTENT_RELAXED = 'content_relaxed'
_YES = 'yes'
_NO = 'no'
_RECALL_PRIORITY = 'recall_priority'
_INFERLINK_EXTRACTIONS = 'inferlink_extractions'
_LANDMARK_THRESHOLD = 'landmark_threshold'
_LANDMARK_RULES = 'landmark_rules'
_URL = 'url'
_AGE = 'age'
_POSTING_DATE = 'posting_date'
_RESOURCES = 'resources'
_DATA_EXTRACTION = 'data_extraction'
_FIELDS = 'fields'
_EXTRACTORS = 'extractors'
_TOKENS = 'tokens'
_SIMPLE_TOKENS = 'simple_tokens'
_TEXT = 'text'
_DICTIONARY = 'dictionary'
_NGRAMS = 'ngrams'
_JOINER = 'joiner'
_PRE_FILTER = 'pre_filter'
_POST_FILTER = 'post_filter'
_PRE_PROCESS = "pre_process"
_TABLE = "table"
_STOP_WORDS = "stop_words"

_EXTRACT_USING_DICTIONARY = "extract_using_dictionary"
_EXTRACT_USING_REGEX = "extract_using_regex"
_EXTRACT_FROM_LANDMARK = "extract_from_landmark"
_EXTRACT_PHONE = "extract_phone"
_EXTRACT_EMAIL = "extract_email"
_EXTRACT_PRICE = "extract_price"
_EXTRACT_HEIGHT = "extract_height"
_EXTRACT_WEIGHT = "extract_weight"
_EXTRACT_ADDRESS = "extract_address"
_EXTRACT_AGE = "extract_age"

_CONFIG = "config"
_DICTIONARIES = "dictionaries"
_INFERLINK = "inferlink"
_HTML = "html"

_SEGMENT_TITLE = "title"
_SEGMENT_INFERLINK_DESC = "inferlink_description"
_SEGMENT_READABILITY_STRICT = "readability_strict"
_SEGMENT_READABILITY_RELAXED = "readability_relaxed"
_SEGMENT_OTHER = "other_segment"

_METHOD_GUROBI = "gurobi"
_METHOD_INFERLINK = "inferlink"
_METHOD_OTHER = "other_method"

_SOURCE_TYPE = "source_type"
_OBFUSCATION = "obfuscation"

_INCLUDE_CONTEXT = "include_context"


class Core(object):

    def __init__(self, extraction_config=None, debug=False, load_spacy=False):
        self.extraction_config = extraction_config
        self.debug = debug
        self.html_title_regex = r'<title>(.*)?</title>'
        self.tries = dict()
        self.global_extraction_policy = None
        self.global_error_handling = None
        # to make sure we do not parse json_paths more times than needed, we
        # define the following 2 properties
        self.content_extraction_path = None
        self.data_extraction_path = dict()
        if load_spacy:
            self.load_matchers()
        else:
            self.nlp = None
        self.country_code_dict = None

    """ Define all API methods """

    def process(self, doc, create_knowledge_graph=False):
        if self.extraction_config:
            if _EXTRACTION_POLICY in self.extraction_config:
                self.global_extraction_policy = self.extraction_config[
                    _EXTRACTION_POLICY]
            if _ERROR_HANDLING in self.extraction_config:
                self.global_error_handling = self.extraction_config[
                    _ERROR_HANDLING]

            """Handle content extraction first aka Phase 1"""
            if _CONTENT_EXTRACTION in self.extraction_config:
                if _CONTENT_EXTRACTION not in doc:
                    doc[_CONTENT_EXTRACTION] = dict()
                ce_config = self.extraction_config[_CONTENT_EXTRACTION]
                html_path = ce_config[
                    _INPUT_PATH] if _INPUT_PATH in ce_config else None
                if not html_path:
                    raise KeyError(
                        '{} not found in extraction_config'.format(_INPUT_PATH))

                if not self.content_extraction_path:
                    start_time = time.time()
                    self.content_extraction_path = parse(html_path)
                    time_taken = time.time() - start_time
                    if self.debug:
                        print 'time taken to process parse %s' % time_taken
                start_time = time.time()
                matches = self.content_extraction_path.find(doc)
                time_taken = time.time() - start_time
                if self.debug:
                    print 'time taken to process matches %s' % time_taken
                extractors = ce_config[_EXTRACTORS]
                for index in range(len(matches)):
                    for extractor in extractors.keys():
                        if extractor == _READABILITY:
                            re_extractors = extractors[extractor]
                            if isinstance(re_extractors, dict):
                                re_extractors = [re_extractors]
                            for re_extractor in re_extractors:
                                doc[_CONTENT_EXTRACTION] = self.run_readability(doc[_CONTENT_EXTRACTION],
                                                                                matches[index].value, re_extractor)
                        elif extractor == _TITLE:
                            doc[_CONTENT_EXTRACTION] = self.run_title(doc[_CONTENT_EXTRACTION], matches[index].value,
                                                                      extractors[extractor])
                        elif extractor == _LANDMARK:
                            doc[_CONTENT_EXTRACTION] = self.run_landmark(doc[_CONTENT_EXTRACTION], matches[index].value,
                                                                         extractors[extractor], doc[_URL])
                        elif extractor == _TABLE:
                            doc[_CONTENT_EXTRACTION] = self.run_table_extractor(doc[_CONTENT_EXTRACTION],
<<<<<<< HEAD
                                                                                matches[index].value, extractors[extractor])
=======
                                                                        matches[index].value, extractors[extractor])
                # Add the url as segment as well
                if _URL in doc and doc[_URL] and doc[_URL].strip() != '':
                    doc[_CONTENT_EXTRACTION][_URL] = dict()
                    doc[_CONTENT_EXTRACTION][_URL][_TEXT] = doc[_URL]

>>>>>>> 3ff9117f
            """Phase 2: The Data Extraction"""
            if _DATA_EXTRACTION in self.extraction_config:
                de_configs = self.extraction_config[_DATA_EXTRACTION]
                if isinstance(de_configs, dict):
                    de_configs = [de_configs]

                for i in range(len(de_configs)):
                    de_config = de_configs[i]
                    input_paths = de_config[
                        _INPUT_PATH] if _INPUT_PATH in de_config else None
                    if not input_paths:
                        raise KeyError(
                            '{} not found for data extraction in extraction_config'.format(_INPUT_PATH))

                    if not isinstance(input_paths, list):
                        input_paths = [input_paths]

                    for input_path in input_paths:
                        if _FIELDS in de_config:
                            if input_path not in self.data_extraction_path:
                                self.data_extraction_path[
                                    input_path] = parse(input_path)
                            matches = self.data_extraction_path[
                                input_path].find(doc)
                            for match in matches:
                                # First rule of DATA Extraction club: Get tokens
                                # Get the crf tokens
                                if _TOKENS not in match.value:
                                    match.value[_TOKENS] = self.extract_crftokens(
                                        match.value[_TEXT])
                                if _SIMPLE_TOKENS not in match.value:
                                    match.value[_SIMPLE_TOKENS] = self.extract_tokens_from_crf(match.value[
                                                                                               _TOKENS])
                                fields = de_config[_FIELDS]
                                for field in fields.keys():
                                    """
                                        Special case for inferlink extractions:
                                        For eg, We do not want to extract name from inferlink_posting-date #DUH
                                    """
                                    run_extractor = True
                                    full_path = str(match.full_path)
                                    segment = self.determine_segment(full_path)
                                    if _INFERLINK in full_path:
                                        if field not in full_path:
                                            run_extractor = False
                                        if _DESCRIPTION in full_path or _TITLE in full_path:
                                            run_extractor = True
                                    if run_extractor:
                                        if _EXTRACTORS in fields[field]:
                                            extractors = fields[
                                                field][_EXTRACTORS]
                                            for extractor in extractors.keys():
                                                try:
                                                    foo = getattr(
                                                        self, extractor)
                                                except Exception as e:
                                                    foo = None
                                                if foo:
                                                    # score is 1.0 because
                                                    # every method thinks it is
                                                    # the best
                                                    score = 1.0
                                                    method = extractor
                                                    if _CONFIG not in extractors[extractor]:
                                                        extractors[extractor][
                                                            _CONFIG] = dict()
                                                    extractors[extractor][_CONFIG][
                                                        _FIELD_NAME] = field
                                                    ep = self.determine_extraction_policy(
                                                        extractors[extractor])
                                                    if extractor == _EXTRACT_FROM_LANDMARK:
                                                        if _INFERLINK_EXTRACTIONS in full_path and field in full_path:
                                                            method = _METHOD_INFERLINK
                                                            if self.check_if_run_extraction(match.value, field,
                                                                                            extractor,
                                                                                            ep):

                                                                results = foo(doc, extractors[
                                                                              extractor][_CONFIG])
                                                                if results:
                                                                    self.add_data_extraction_results(match.value, field,
                                                                                                     extractor,
                                                                                                     self.add_origin_info(
                                                                                                         results,
                                                                                                         method,
                                                                                                         segment,
                                                                                                         score))
                                                                    if create_knowledge_graph:
                                                                        self.create_knowledge_graph(
                                                                            doc, field, results)
                                                    else:
                                                        if self.check_if_run_extraction(match.value, field,
                                                                                        extractor,
                                                                                        ep):
                                                            results = foo(match.value,
                                                                          extractors[extractor][_CONFIG])
                                                            if results:
                                                                self.add_data_extraction_results(match.value, field,
                                                                                                 extractor,
                                                                                                 self.add_origin_info(
                                                                                                     results,
                                                                                                     method,
                                                                                                     segment,
                                                                                                     score))
                                                                if create_knowledge_graph:
                                                                    self.create_knowledge_graph(
                                                                        doc, field, results)

        if _KNOWLEDGE_GRAPH in doc and doc[_KNOWLEDGE_GRAPH]:
            doc[_KNOWLEDGE_GRAPH] = self.reformat_knowledge_graph(
                doc[_KNOWLEDGE_GRAPH])
        return doc

    # def run_extraction(self, match_value, field, extractor, ep, foo, extractor_config, method, segment, score, create_knowledge_graph, doc):
    #     if self.check_if_run_extraction(match_value, field,
    #                                     extractor,
    #                                     ep):
    #         results = foo(match_value,
    #                       extractor_config)
    #         if results:
    #             self.add_data_extraction_results(match_value, field,
    #                                              extractor,
    #                                              self.add_origin_info(
    #                                                  results,
    #                                                  method,
    #                                                  segment,
    #                                                  score))
    #             if create_knowledge_graph:
    #                 self.create_knowledge_graph(doc, field, results)

    @staticmethod
    def create_knowledge_graph(doc, field_name, extractions):
        if _KNOWLEDGE_GRAPH not in doc:
            doc[_KNOWLEDGE_GRAPH] = dict()

        if field_name not in doc[_KNOWLEDGE_GRAPH]:
            doc[_KNOWLEDGE_GRAPH][field_name] = dict()

        for extraction in extractions:
            key = extraction['value']
            if isinstance(key, str) or isinstance(key, numbers.Number):
                key = str(key).strip().lower()

            if 'metadata' in extraction:
                sorted_metadata = Core.sort_dict(extraction['metadata'])
                for k, v in sorted_metadata.iteritems():
                    if v and v.strip() != '':
                        key += '-' + str(k) + ':' + str(v)

            if key not in doc[_KNOWLEDGE_GRAPH][field_name]:
                doc[_KNOWLEDGE_GRAPH][field_name][key] = list()
            doc[_KNOWLEDGE_GRAPH][field_name][key].append(extraction)

        return doc

    @staticmethod
    def reformat_knowledge_graph(knowledge_graph):
        new_kg = dict()
        for semantic_type in knowledge_graph.keys():
            new_kg[semantic_type] = list()
            values = knowledge_graph[semantic_type]
            for key in values.keys():
                o = dict()
                o['key'] = key
                new_provenances, metadata, value = Core.rearrange_provenance(values[
                                                                             key])
                o['provenance'] = new_provenances
                if metadata:
                    o['qualifiers'] = metadata
                o['value'] = value
                # default confidence value, to be updated by later analysis
                o['confidence'] = 1000
                new_kg[semantic_type].append(o)
        return new_kg

    @staticmethod
    def rearrange_provenance(old_provenances):
        new_provenances = list()
        metadata = None
        value = None
        for prov in old_provenances:
            new_prov = dict()
            method = None
            confidence = None

            if 'origin' in prov:
                origin = prov['origin']
                if 'obfuscation' in prov:
                    origin['extraction_metadata'] = dict()
                    origin['extraction_metadata'][
                        'obfuscation'] = prov['obfuscation']
                method = origin['method']
                confidence = origin['score']
                origin.pop('score', None)
                origin.pop('method', None)
                new_prov['source'] = origin

            if 'context' in prov:
                new_prov['source']['context'] = prov['context']
            if 'metadata' in prov and not metadata:
                metadata = prov['metadata']
            if method:
                new_prov["method"] = method
            if not value:
                value = prov['value']
            new_prov['extracted_value'] = value
            if confidence:
                new_prov['confidence'] = dict()
                new_prov['confidence']['extraction'] = confidence
            new_provenances.append(new_prov)
        return new_provenances, metadata, value

    @staticmethod
    def add_data_extraction_results(d, field_name, method_name, results):
        if _DATA_EXTRACTION not in d:
            d[_DATA_EXTRACTION] = dict()
        if field_name not in d[_DATA_EXTRACTION]:
            d[_DATA_EXTRACTION][field_name] = dict()
        if method_name not in d[_DATA_EXTRACTION][field_name]:
            d[_DATA_EXTRACTION][field_name][method_name] = dict()
        if isinstance(results, dict):
            results = [results]
        if 'results' not in d[_DATA_EXTRACTION][field_name][method_name]:
            d[_DATA_EXTRACTION][field_name][method_name]['results'] = results
        else:
            d[_DATA_EXTRACTION][field_name][
                method_name]['results'].extend(results)
        return d

    @staticmethod
    def check_if_run_extraction(d, field_name, method_name, extraction_policy):
        if _DATA_EXTRACTION not in d:
            return True
        if field_name not in d[_DATA_EXTRACTION]:
            return True
        if method_name not in d[_DATA_EXTRACTION][field_name]:
            return True
        if 'results' not in d[_DATA_EXTRACTION][field_name][method_name]:
            return True
        else:
            if extraction_policy == _REPLACE:
                return True
        return False

    @staticmethod
    def determine_segment(json_path):
        segment = _SEGMENT_OTHER
        if _SEGMENT_INFERLINK_DESC in json_path:
            segment = _SEGMENT_INFERLINK_DESC
        elif _INFERLINK in json_path and _SEGMENT_INFERLINK_DESC not in json_path:
            segment = _HTML
        elif _CONTENT_STRICT in json_path:
            segment = _CONTENT_STRICT
        elif _CONTENT_RELAXED in json_path:
            segment = _CONTENT_RELAXED
        elif _TITLE in json_path:
            segment = _TITLE
        elif _URL in json_path:
            segment = _URL
        return segment

    @staticmethod
    def add_origin_info(results, method, segment, score):
        if results:
            for result in results:
                o = dict()
                o['segment'] = segment
                o['method'] = method
                o['score'] = score
                result['origin'] = o
        return results

    def run_landmark(self, content_extraction, html, landmark_config, url):
        field_name = landmark_config[
            _FIELD_NAME] if _FIELD_NAME in landmark_config else _INFERLINK_EXTRACTIONS
        ep = self.determine_extraction_policy(landmark_config)
        extraction_rules = self.consolidate_landmark_rules()
        if _LANDMARK_THRESHOLD in landmark_config:
            pct = landmark_config[_LANDMARK_THRESHOLD]
            if not 0.0 <= pct <= 1.0:
                raise ValueError(
                    'landmark threshold should be a float between {} and {}'.format(0.0, 1.0))
        else:
            pct = 0.5
        if field_name not in content_extraction or (field_name in content_extraction and ep == _REPLACE):
            content_extraction[field_name] = dict()
            start_time = time.time()
            ifl_extractions = Core.extract_landmark(
                html, url, extraction_rules, pct)
            time_taken = time.time() - start_time
            if self.debug:
                print 'time taken to process landmark %s' % time_taken
            if ifl_extractions:
                for key in ifl_extractions:
                    o = dict()
                    o[key] = dict()
                    o[key]['text'] = ifl_extractions[key]
                    content_extraction[field_name].update(o)
        return content_extraction

    def consolidate_landmark_rules(self):
        rules = dict()
        if _RESOURCES in self.extraction_config:
            resources = self.extraction_config[_RESOURCES]
            if _LANDMARK in resources:
                landmark_rules_file_list = resources[_LANDMARK]
                for landmark_rules_file in landmark_rules_file_list:
                    rules.update(Core.load_json_file(landmark_rules_file))
                return rules
            else:
                raise KeyError('{}.{} not found in provided extraction config'.format(
                    _RESOURCES, _LANDMARK))
        else:
            raise KeyError(
                '{} not found in provided extraction config'.format(_RESOURCES))

    def get_dict_file_name_from_config(self, dict_name):
        if _RESOURCES in self.extraction_config:
            resources = self.extraction_config[_RESOURCES]
            if _DICTIONARIES in resources:
                if dict_name in resources[_DICTIONARIES]:
                    return resources[_DICTIONARIES][dict_name]
                else:
                    raise KeyError(
                        '{}.{}.{} not found in provided extraction config'.format(_RESOURCES, _DICTIONARIES, dict_name))
            else:
                raise KeyError('{}.{} not found in provided extraction config'.format(
                    _RESOURCES, _DICTIONARIES))
        else:
            raise KeyError(
                '{} not found in provided extraction config'.format(_RESOURCES))

    def run_title(self, content_extraction, html, title_config):
        field_name = title_config[
            _FIELD_NAME] if _FIELD_NAME in title_config else _TITLE
        ep = self.determine_extraction_policy(title_config)
        if field_name not in content_extraction or (field_name in content_extraction and ep == _REPLACE):
            start_time = time.time()
            content_extraction[field_name] = self.extract_title(html)
            time_taken = time.time() - start_time
            if self.debug:
                print 'time taken to process title %s' % time_taken
        return content_extraction

    def run_table_extractor(self, content_extraction, html, table_config):
        field_name = table_config[
            _FIELD_NAME] if _FIELD_NAME in table_config else _TABLE
        ep = self.determine_extraction_policy(table_config)
        if field_name not in content_extraction or (field_name in content_extraction and ep == _REPLACE):
            start_time = time.time()
            content_extraction[field_name] = self.extract_table(html)
            time_taken = time.time() - start_time
            if self.debug:
                print 'time taken to process table %s' % time_taken
        return content_extraction

    def run_readability(self, content_extraction, html, re_extractor):
        recall_priority = False
        field_name = None
        if _STRICT in re_extractor:
            recall_priority = False if re_extractor[_STRICT] == _YES else True
            field_name = _CONTENT_RELAXED if recall_priority else _CONTENT_STRICT
        options = {_RECALL_PRIORITY: recall_priority}

        if _FIELD_NAME in re_extractor:
            field_name = re_extractor[_FIELD_NAME]
        ep = self.determine_extraction_policy(re_extractor)
        start_time = time.time()
        readability_text = self.extract_readability(html, options)
        time_taken = time.time() - start_time
        if self.debug:
            print 'time taken to process readability %s' % time_taken
        if readability_text:
            if field_name not in content_extraction or (field_name in content_extraction and ep == _REPLACE):
                content_extraction[field_name] = readability_text
        return content_extraction

    def determine_extraction_policy(self, config):
        ep = _REPLACE
        if not config:
            return ep
        if _EXTRACTION_POLICY in config:
            ep = config[_EXTRACTION_POLICY]
        elif self.global_extraction_policy:
            ep = self.global_extraction_policy
        if ep and ep != _KEEP_EXISTING and ep != _REPLACE:
            raise ValueError('extraction_policy can either be {} or {}'.format(
                _KEEP_EXISTING, _REPLACE))
        return ep

    @staticmethod
    def _relevant_text_from_context(text_or_tokens, results, field_name):
        if results:
            tokens_len = len(text_or_tokens)
            if not isinstance(results, list):
                results = [results]
            for result in results:
                if 'context' in result:
                    start = int(result['context']['start'])
                    end = int(result['context']['end'])
                    if isinstance(text_or_tokens, basestring):
                        if start - 10 < 0:
                            new_start = 0
                        else:
                            new_start = start - 10
                        if end + 10 > tokens_len:
                            new_end = tokens_len
                        else:
                            new_end = end + 10
                        relevant_text = '<etk \'attribute\' = \'{}\'>{}</etk>'.format(field_name,
                                                                                      text_or_tokens[start:end].encode(
                                                                                          'utf-8'))
                        result['context']['text'] = '{} {} {}'.format(text_or_tokens[new_start:start].encode('utf-8'),
                                                                      relevant_text,
                                                                      text_or_tokens[end:new_end].encode('utf-8'))
                        result['context']['input'] = _TEXT
                    else:
                        if start - 5 < 0:
                            new_start = 0
                        else:
                            new_start = start - 5
                        if end + 5 > tokens_len:
                            new_end = tokens_len
                        else:
                            new_end = end + 5
                        relevant_text = '<etk \'attribute\' = \'{}\'>{}</etk>'.format(field_name,
                                                                                      ' '.join(text_or_tokens[
                                                                                               start:end]).encode(
                                                                                          'utf-8'))
                        result['context']['text'] = '{} {} {} '.format(
                            ' '.join(text_or_tokens[new_start:start]).encode('utf-8'),
                            relevant_text,
                            ' '.join(text_or_tokens[end:new_end]).encode('utf-8'))
                        result['context']['tokens_left'] = text_or_tokens[new_start:start]
                        result['context']['tokens_right'] = text_or_tokens[end:new_end]
                        result['context']['input'] = _TOKENS
        return results

    @staticmethod
    def sort_dict(dictionary):
        return collections.OrderedDict(sorted(dictionary.items()))

    @staticmethod
    def load_json_file(file_name):
        json_x = json.load(codecs.open(file_name, 'r'))
        return json_x

    def load_trie(self, file_name):
        values = json.load(gzip.open(file_name), 'utf-8')
        trie = dictionary_extractor.populate_trie(
            map(lambda x: x.lower(), values))
        return trie

    def load_dictionary(self, field_name, dict_name):
        if field_name not in self.tries:
            self.tries[field_name] = self.load_trie(
                self.get_dict_file_name_from_config(dict_name))

    def extract_using_dictionary(self, d, config):
        field_name = config[_FIELD_NAME]
        # this method is self aware that it needs tokens as input
        tokens = d[_SIMPLE_TOKENS]

        if not tokens:
            return None
        if _DICTIONARY not in config:
            raise KeyError('No dictionary specified for {}'.format(field_name))

        self.load_dictionary(field_name, config[_DICTIONARY])

        pre_process = None
        if _PRE_PROCESS in config and len(config[_PRE_PROCESS]) > 0:
            pre_process = self.string_to_lambda(config[_PRE_PROCESS][0])
        if not pre_process:
            pre_process = lambda x: x

        pre_filter = None
        if _PRE_FILTER in config and len(config[_PRE_FILTER]) > 0:
            pre_filter = self.string_to_lambda(config[_PRE_FILTER][0])
        if not pre_filter:
            pre_filter = lambda x: x

        post_filter = None
        if _PRE_FILTER in config and len(config[_PRE_FILTER]) > 0:
            post_filter = self.string_to_lambda(config[_PRE_FILTER][0])
        if not post_filter:
            post_filter = lambda x: isinstance(x, basestring)

        ngrams = int(config[_NGRAMS]) if _NGRAMS in config else 1

        joiner = config[_JOINER] if _JOINER in config else ' '

        return self._relevant_text_from_context(d[_SIMPLE_TOKENS], self._extract_using_dictionary(tokens, pre_process,
                                                                                                  self.tries[
                                                                                                      field_name],
                                                                                                  pre_filter,
                                                                                                  post_filter,
                                                                                                  ngrams, joiner),
                                                                                                        field_name)

    @staticmethod
    def _extract_using_dictionary(tokens, pre_process, trie, pre_filter, post_filter, ngrams, joiner):
        result = dictionary_extractor.extract_using_dictionary(tokens, pre_process=pre_process,
                                                               trie=trie,
                                                               pre_filter=pre_filter,
                                                               post_filter=post_filter,
                                                               ngrams=ngrams,
                                                               joiner=joiner)
        return result if result and len(result) > 0 else None

    def extract_using_regex(self, d, config):
        # this method is self aware that it needs the text, so look for text in
        # the input d
        text = d[_TEXT]
        include_context = True
        if "include_context" in config and config['include_context'].lower() == 'false':
            include_context = False
        if "regex" not in config:
            raise KeyError(
                'No regular expression found in {}'.format(json.dumps(config)))
        regex = config["regex"]
        flags = 0
        if "regex_options" in config:
            regex_options = config['regex_options']
            if not isinstance(regex_options, list):
                raise ValueError(
                    "regular expression options should be a list in {}".format(json.dumps(config)))
            for regex_option in regex_options:
                flags = flags | eval("re." + regex_option)
        if _PRE_FILTER in config:
            text = self.run_user_filters(d, config[_PRE_FILTER], config[_FIELD_NAME])

        result = self._extract_using_regex(text, regex, include_context, flags)
        # TODO ADD code to handle post_filters

        return self._relevant_text_from_context(d[_TEXT], result, config[_FIELD_NAME])

    @staticmethod
    def _extract_using_regex(text, regex, include_context, flags):
        try:
            result = regex_extractor.extract(
                text, regex, include_context, flags)
            return result if result and len(result) > 0 else None
        except Exception as e:
            print e
            return None

    def extract_using_spacy(self, d, config):
        field = config[_FIELD_NAME]
        if _SPACY_EXTRACTION not in d:
            d[_SPACY_EXTRACTION] = self.run_spacy_extraction(d)
        return d[_SPACY_EXTRACTION][field] if field in d[_SPACY_EXTRACTION] else None

    def run_spacy_extraction(self, d):
        if not self.nlp:
            self.load_matchers()

        # get_nlp_doc gets the nlp_doc from tokens
        # nlp_doc = self.get_nlp_doc(self.nlp, d[_SIMPLE_TOKENS])

        nlp_doc = self.nlp(d[_SIMPLE_TOKENS])
        spacy_extractions = dict()

        spacy_extractions[_POSTING_DATE] = self._relevant_text_from_context(d[_SIMPLE_TOKENS], spacy_date_extractor.
                                                                            extract(nlp_doc, self.matchers['date']), _POSTING_DATE)
        spacy_extractions[_AGE] = self._relevant_text_from_context(d[_SIMPLE_TOKENS],
                                                                   spacy_age_extractor.extract(nlp_doc, self.matchers['age']), _AGE)
        return spacy_extractions

    def extract_from_landmark(self, doc, config):
        field_name = config[_FIELD_NAME]
        if _CONTENT_EXTRACTION not in doc:
            return None
        if _INFERLINK_EXTRACTIONS not in doc[_CONTENT_EXTRACTION]:
            return None
        results = list()
        inferlink_extraction = doc[_CONTENT_EXTRACTION][_INFERLINK_EXTRACTIONS]
        fields = None
        if _FIELDS in config:
            fields = config[_FIELDS]
        pre_filters = None
        if _PRE_FILTER in config:
            pre_filters = config[_PRE_FILTER]

        post_filters = None
        if _POST_FILTER in config:
            post_filters = config[_POST_FILTER]

        if fields:
            for field in fields:
                if field in inferlink_extraction:
                    d = inferlink_extraction[field]
                    if pre_filters:
                        # Assumption all pre_filters are lambdas
                        d[_TEXT] = self.run_user_filters(d, pre_filters, config[_FIELD_NAME])
                    result = None
                    if post_filters:
                        post_result = self.run_user_filters(d, post_filters, config[_FIELD_NAME])
                        if post_result:
                            result = self.handle_text_or_results(post_result)
                    else:
                        result = self.handle_text_or_results(d[_TEXT])
                    if result:
                        results.extend(result)
        else:
            for field in inferlink_extraction.keys():
                # The logic below: if the inferlink rules do not have semantic information in the field names returned,
                # too bad
                if field_name in field:
                    d = inferlink_extraction[field]
                    if pre_filters:
                        # Assumption all pre_filters are lambdas
                        d[_TEXT] = self.run_user_filters(d, pre_filters, config[_FIELD_NAME])

                    result = None
                    if post_filters:
                        post_result = self.run_user_filters(d, post_filters, config[_FIELD_NAME])
                        if post_result:
                            result = self.handle_text_or_results(post_result)
                    else:
                        result = self.handle_text_or_results(d[_TEXT])
                    if result:
                        results.extend(result)
        return results if len(results) > 0 else None

    def extract_phone(self, d, config):
        tokens = d[_SIMPLE_TOKENS]
        # source type as in text vs url #SHRUG
        source_type = config[
            _SOURCE_TYPE] if _SOURCE_TYPE in config else 'text'
        include_context = True
        output_format = _OBFUSCATION
        if _PRE_FILTER in config:
            text = self.run_user_filters(d, config[_PRE_FILTER], config[_FIELD_NAME])
        return self._relevant_text_from_context(d[_SIMPLE_TOKENS],
                                                self._extract_phone(tokens, source_type, include_context,
                                                                    output_format), config[_FIELD_NAME])

    @staticmethod
    def _extract_phone(tokens, source_type, include_context, output_format):
        result = phone_extractor.extract(
            tokens, source_type, include_context, output_format)
        return result if result else None

    def extract_email(self, d, config):
        text = d[_TEXT]
        include_context = True
        if _INCLUDE_CONTEXT in config:
            include_context = config[_INCLUDE_CONTEXT].upper() == 'TRUE'
        if _PRE_FILTER in config:
            text = self.run_user_filters(d, config[_PRE_FILTER], config[_FIELD_NAME])
        return self._relevant_text_from_context(d[_TEXT], self._extract_email(text, include_context),
                                                config[_FIELD_NAME])

    @staticmethod
    def _extract_email(text, include_context):
        """
        A regular expression based function to extract emails from text
        :param text: The input text.
        :param include_context: True or False, will include context matched by the regular expressions.
        :return: An object, with extracted email and/or context.
        """
        return email_extractor.extract(text, include_context)

    def extract_price(self, d, config):
        text = d[_TEXT]
        if _PRE_FILTER in config:
            text = self.run_user_filters(d, config[_PRE_FILTER], config[_FIELD_NAME])
        return self._relevant_text_from_context(d[_TEXT], self._extract_price(text), config[_FIELD_NAME])

    @staticmethod
    def _extract_price(text):
        return price_extractor.extract(text)

    def extract_height(self, d, config):
        text = d[_TEXT]
        if _PRE_FILTER in config:
            text = self.run_user_filters(d, config[_PRE_FILTER], config[_FIELD_NAME])
        return self._relevant_text_from_context(d[_TEXT], self._extract_height(text), config[_FIELD_NAME])

    @staticmethod
    def _extract_height(text):
        return height_extractor.extract(text)

    def extract_weight(self, d, config):
        text = d[_TEXT]
        if _PRE_FILTER in config:
            text = self.run_user_filters(d, config[_PRE_FILTER], config[_FIELD_NAME])
        return self._relevant_text_from_context(d[_TEXT], self._extract_weight(text), config[_FIELD_NAME])

    @staticmethod
    def _extract_weight(text):
        return weight_extractor.extract(text)

    def extract_address(self, d, config):
        text = d[_TEXT]
        if _PRE_FILTER in config:
            text = self.run_user_filters(d, config[_PRE_FILTER], config[_FIELD_NAME])
        return self._relevant_text_from_context(d[_TEXT], self._extract_address(text), config[_FIELD_NAME])

    @staticmethod
    def _extract_address(text):
        return address_extractor.extract(text)

    def extract_age(self, d, config):
        text = d[_TEXT]
        if _PRE_FILTER in config:
            text = self.run_user_filters(d, config[_PRE_FILTER], config[_FIELD_NAME])
        return self._relevant_text_from_context(d[_TEXT],self._extract_age(text), config[_FIELD_NAME])

    @staticmethod
    def _extract_age(text):
        return age_extractor.extract(text)

    def extract_review_id(self, d, config):
        text = d[_TEXT]
        if _PRE_FILTER in config:
            text = self.run_user_filters(d, config[_PRE_FILTER], config[_FIELD_NAME])
        return self._relevant_text_from_context(d[_TEXT], self._extract_review_id(text), config[_FIELD_NAME])

    @staticmethod
    def _extract_review_id(text):
        return review_id_extractor.extract(text)

    @staticmethod
    def handle_text_or_results(x):
        if isinstance(x, basestring):
            o = dict()
            o['value'] = x
            return [o]
        if isinstance(x, dict):
            return [x]
        if isinstance(x, list):
            return x
        return None

    def run_user_filters(self, d, filters, field_name):
        result = None
        if not isinstance(filters, list):
            filters = [filters]
        try:
            for text_filter in filters:
                try:
                    f = getattr(self, text_filter)
                    if f:
                        result = f(d, {_FIELD_NAME: field_name})
                except Exception as e:
                    result = None
                if not result:
                    result = Core.string_to_lambda(text_filter)(d[_TEXT])
        except Exception as e:
            print 'Error {} in {}'.format(e, 'run_user_filters')
        return result

    @staticmethod
    def string_to_lambda(s):
        try:
            return lambda x: eval(s)
        except:
            print 'Error while converting {} to lambda'.format(s)
            return None

    @staticmethod
    def extract_readability(document, options=None):
        e = ReadabilityExtractor()
        return e.extract(document, options)

    def extract_title(self, html_content, options=None):
        matches = re.search(self.html_title_regex,
                            html_content, re.IGNORECASE | re.S)
        title = None
        if matches:
            title = matches.group(1)
            title = title.replace('\r', '')
            title = title.replace('\n', '')
            title = title.replace('\t', '')
        if not title:
            title = ''
        return {'text': title}

    @staticmethod
    def extract_crftokens(text, options=None):
        t = TokenizerExtractor(recognize_linebreaks=True,
                               create_structured_tokens=True)
        return t.extract(text)

    @staticmethod
    def extract_tokens_from_crf(crf_tokens):
        return [tk['value'] for tk in crf_tokens]

    def extract_table(self, html_doc):
        return table_extractor.extract(html_doc)

    def extract_stock_tickers(self, doc):
        return extract_stock_tickers(doc)

    def extract_spacy(self, doc):
        return spacy_extractor.spacy_extract(doc)

    @staticmethod
    def extract_landmark(html, url, extraction_rules, threshold=0.5):
        return landmark_extraction.extract(html, url, extraction_rules, threshold)

    def load_matchers(self):
        self.nlp = spacy.load('en')
        self.old_tokenizer = self.nlp.tokenizer
        self.nlp.tokenizer = lambda tokens: self.old_tokenizer.tokens_from_list(
            tokens)

        matchers = dict()

        # Load date_extractor matcher
        matchers['date'] = spacy_date_extractor.load_date_matcher(self.nlp)

        # Load age_extractor matcher
        matchers['age'] = spacy_age_extractor.load_age_matcher(self.nlp)

        # Load social_media_extractor matcher
<<<<<<< HEAD
        matchers['social_media'] = spacy_social_media_extractor.load_social_media_matcher(
            self.nlp)

        # Load address matcher
        matchers['address'] = spacy_address_extractor.load_address_matcher(
            self.nlp)
        self.matchers = matchers
=======
        matchers['social_media'] = spacy_social_media_extractor.load_social_media_matcher(self.nlp)
        self.matchers = matchers

    @staticmethod
    def create_list_data_extraction(data_extraction, field_name, method=_EXTRACT_USING_DICTIONARY):
        out = list()
        if data_extraction:
            if field_name in data_extraction:
                extractions = data_extraction[field_name]
                if method in extractions:
                    out = Core.get_value_list_from_results(extractions[method]['results'])
        return out

    @staticmethod
    def get_value_list_from_results(results):
        out = list()
        if results:
            for result in results:
                out.append(result['value'])
        return out

    # def extract_location_url(self, d, config):
    #     if _DICTIONARY in config:
    #         self.load_dictionary(config[_DICTIONARY], config[_DICTIONARY])
    #     if not self.country_code_dict:
    #         self.country_code_dict = self.load_json_file(self.get_dict_file_name_from_config('country_code'))
    #     dict_out = dict()
    #     data_extraction = d[_DATA_EXTRACTION] if _DATA_EXTRACTION in d else None
    #
    #     dict_out[_CITY] = self.create_list_data_extraction(data_extraction, _CITY)
    #     dict_out[_STATE] = self.create_list_data_extraction(data_extraction, _STATE)
    #     dict_out[_COUNTRY] = self.create_list_data_extraction(data_extraction, _COUNTRY)
    #     if not dict_out[_CITY]:
    #         city_config = {_FIELD_NAME: _CITY, _DICTIONARY: _CITY}
    #         dict_out[_CITY] = self.get_value_list_from_results(self.extract_using_dictionary(d, city_config))
    #
    #     if not dict_out[_STATE]:
    #         state_config = {_FIELD_NAME: _STATE, _DICTIONARY: _STATE}
    #         dict_out[_STATE] = self.get_value_list_from_results(self.extract_using_dictionary(d, state_config))
    #
    #     if not dict_out[_COUNTRY]:
    #         country_config = {_FIELD_NAME: _COUNTRY, _DICTIONARY: _COUNTRY}
    #         dict_out[_COUNTRY] = self.get_value_list_from_results(self.extract_using_dictionary(d, country_config))
    #
    #     tokens_url = d[_SIMPLE_TOKENS]
    #     url = d[_TEXT]
    #     # Get country codes from url
    #     ann_countries = list()
    #     for token in tokens_url:
    #         if token in self.country_code_dict:
    #             # Check if its actually a country code in the orig url
    #             pos = url.find('.' + token)
    #             if url[pos - 3:pos] in ['.co', '.ac'] or url[pos - 4:pos] in ['.org', '.com', '.edu', '.gov']:
    #                 ann_countries.append(self.country_code_dict[token])
    #     dict_out[_COUNTRY].extend(ann_countries)
    #     for token in tokens_url:
    #         for i in range(0, len(token)):
    #             for j in range(i):
    #                 # Cities
    #                 value = token[j:i]
    #                 city = self.tries[_CITY].get(value)
    #                 if city is not None and len(value) > 4 and value not in self.tries[_STOP_WORDS]:
    #                     dict_out[_CITY].append(value)
    #                 # States
    #                 state = self.tries[_STATE].get(value)
    #                 if state is not None and len(value) > 4 and value not in self.tries[_STOP_WORDS]:
    #                     dict_out[_STATE].append(value)
    #
    #                 # Countries
    #                 country = self.tries[_COUNTRY].get(value)
    #                 if country is not None and len(value) > 4 and value not in self.tries[_STOP_WORDS]:
    #                     dict_out[_COUNTRY].append(value)
    #     print dict_out
    #     return dict_out


>>>>>>> 3ff9117f
<|MERGE_RESOLUTION|>--- conflicted
+++ resolved
@@ -177,16 +177,12 @@
                                                                          extractors[extractor], doc[_URL])
                         elif extractor == _TABLE:
                             doc[_CONTENT_EXTRACTION] = self.run_table_extractor(doc[_CONTENT_EXTRACTION],
-<<<<<<< HEAD
-                                                                                matches[index].value, extractors[extractor])
-=======
                                                                         matches[index].value, extractors[extractor])
                 # Add the url as segment as well
                 if _URL in doc and doc[_URL] and doc[_URL].strip() != '':
                     doc[_CONTENT_EXTRACTION][_URL] = dict()
                     doc[_CONTENT_EXTRACTION][_URL][_TEXT] = doc[_URL]
 
->>>>>>> 3ff9117f
             """Phase 2: The Data Extraction"""
             if _DATA_EXTRACTION in self.extraction_config:
                 de_configs = self.extraction_config[_DATA_EXTRACTION]
@@ -1005,16 +1001,12 @@
         matchers['age'] = spacy_age_extractor.load_age_matcher(self.nlp)
 
         # Load social_media_extractor matcher
-<<<<<<< HEAD
         matchers['social_media'] = spacy_social_media_extractor.load_social_media_matcher(
             self.nlp)
 
         # Load address matcher
         matchers['address'] = spacy_address_extractor.load_address_matcher(
             self.nlp)
-        self.matchers = matchers
-=======
-        matchers['social_media'] = spacy_social_media_extractor.load_social_media_matcher(self.nlp)
         self.matchers = matchers
 
     @staticmethod
@@ -1090,4 +1082,3 @@
     #     return dict_out
 
 
->>>>>>> 3ff9117f
