import sys
import os

stdout = sys.stdout
reload(sys)
sys.setdefaultencoding('utf-8')
sys.stdout = stdout
# import all extractors
from spacy_extractors import age_extractor as spacy_age_extractor
from spacy_extractors import social_media_extractor as spacy_social_media_extractor
from spacy_extractors import date_extractor as spacy_date_extractor
from spacy_extractors import address_extractor as spacy_address_extractor
from spacy_extractors import customized_extractor as custom_spacy_extractor
from spacy_extractors.default_extractor import DefaultExtractor as default_spacy_extractor
from data_extractors import landmark_extraction
from data_extractors import dictionary_extractor
from data_extractors import regex_extractor
from data_extractors import height_extractor
from data_extractors import weight_extractor
from data_extractors import address_extractor
from data_extractors import age_extractor
from data_extractors import table_extractor
from data_extractors import url_country_extractor
from data_extractors import geonames_extractor
from data_extractors.digPhoneExtractor import phone_extractor
from data_extractors.digEmailExtractor import email_extractor
from data_extractors.digPriceExtractor import price_extractor
from data_extractors.digReviewIDExtractor import review_id_extractor
from data_extractors import date_parser
from classifiers import country_classifier
from structured_extractors import ReadabilityExtractor, TokenizerExtractor, FaithfulTokenizerExtractor
import json
import gzip
import re
import spacy
import codecs
from jsonpath_ng import parse
import time
import collections
import numbers
from tldextract import tldextract
import pickle
import copy
from collections import OrderedDict
import sys
import traceback
import logging
import logstash
import signal
import datetime
import hashlib

_KEY = 'key'
_VALUE = 'value'
_QUALIFIERS = 'qualifiers'
_KNOWLEDGE_GRAPH = "knowledge_graph"
_EXTRACTION_POLICY = 'extraction_policy'
_KEEP_EXISTING = 'keep_existing'
_REPLACE = 'replace'
_ERROR_HANDLING = 'error_handling'
_IGNORE_EXTRACTION = 'ignore_extraction'
_IGNORE_DOCUMENT = 'ignore_document'
_RAISE_ERROR = 'raise_error'
_CITY_NAME = 'city_name'
_STATE = 'state'
_COUNTRY = 'country'
_CONTENT_EXTRACTION = 'content_extraction'
_SPACY_EXTRACTION = 'spacy_extraction'
_RAW_CONTENT = 'raw_content'
_INPUT_PATH = 'input_path'
_READABILITY = 'readability'
_LANDMARK = 'landmark'
_TITLE = 'title'
_DESCRIPTION = "description"
_INFERLINK_DESCRIPTION = 'inferlink_description'
_STRICT = 'strict'
_FIELD_NAME = 'field_name'
_CONTENT_STRICT = 'content_strict'
_CONTENT_RELAXED = 'content_relaxed'
_YES = 'yes'
_NO = 'no'
_RECALL_PRIORITY = 'recall_priority'
_INFERLINK_EXTRACTIONS = 'inferlink_extractions'
_LANDMARK_THRESHOLD = 'landmark_threshold'
_LANDMARK_RULES = 'landmark_rules'
_URL = 'url'
_AGE = 'age'
_POSTING_DATE = 'posting_date'
_DATE = 'date'
_SOCIAL_MEDIA = 'social_media'
_ADDRESS = 'address'
_RESOURCES = 'resources'
_SPACY_FIELD_RULES = "spacy_field_rules"
_DATA_EXTRACTION = 'data_extraction'
_FIELDS = 'fields'
_EXTRACTORS = 'extractors'
_TOKENS = 'tokens'
_TOKENS_ORIGINAL_CASE = "tokens_original_case"
_SIMPLE_TOKENS = 'simple_tokens'
_SIMPLE_TOKENS_ORIGINAL_CASE = 'simple_tokens_original_case'
_TEXT = 'text'
_DICTIONARY = 'dictionary'
_PICKLES = 'pickle'
_NGRAMS = 'ngrams'
_JOINER = 'joiner'
_PRE_FILTER = 'pre_filter'
_POST_FILTER = 'post_filter'
_PRE_PROCESS = "pre_process"
_TABLE = "table"
_STOP_WORDS = "stop_words"
_GEONAMES = "geonames"
_STATE_TO_COUNTRY = "state_to_country"
_STATE_TO_CODES_LOWER = "state_to_codes_lower"
_POPULATED_PLACES = "populated_places"
_POPULATED_CITIES = "populated_cities"
_CASE_SENSITIVE = 'case_sensitive'

_EXTRACT_AS_IS = "extract_as_is"
_EXTRACT_USING_DICTIONARY = "extract_using_dictionary"
_EXTRACT_USING_REGEX = "extract_using_regex"
_EXTRACT_FROM_LANDMARK = "extract_from_landmark"
_EXTRACT_PHONE = "extract_phone"
_EXTRACT_EMAIL = "extract_email"
_EXTRACT_PRICE = "extract_price"
_EXTRACT_HEIGHT = "extract_height"
_EXTRACT_WEIGHT = "extract_weight"
_EXTRACT_ADDRESS = "extract_address"
_EXTRACT_AGE = "extract_age"
_CREATE_KG_NODE_EXTRACTOR = "create_kg_node_extractor"

_CONFIG = "config"
_DICTIONARIES = "dictionaries"
_STOP_WORD_DICTIONARIES = "stop_word_dictionaries"
_INFERLINK = "inferlink"
_HTML = "html"

_SEGMENT_TITLE = "title"
_SEGMENT_INFERLINK_DESC = "inferlink_description"
_SEGMENT_OTHER = "other_segment"
_SEGMENT_NAME = "segment_name"

_METHOD_INFERLINK = "inferlink"

_SOURCE_TYPE = "source_type"
_OBFUSCATION = "obfuscation"

_INCLUDE_CONTEXT = "include_context"
_KG_ENHANCEMENT = "kg_enhancement"
_DOCUMENT_ID = "document_id"
_DOC_ID = 'doc_id'
_TLD = 'tld'
_FEATURE_COMPUTATION = "feature_computation"
_LOGGING = "logging"
_LOGSTASH = "logstash"
_HOST = "host"
_LOCALHOST = "localhost"
_PORT = "port"
_LEVEL = "level"
_VERSION = "version"
_CRITICAL = 50
_ERROR = 40
_WARNING = 30
_INFO = 20
_DEBUG = 10
_EXCEPTION = 47
_ETK_VERSION = "etk_version"
_CONVERT_TO_KG = "convert_to_kg"
_PREFER_INFERLINK_DESCRIPTION = "prefer_inferlink_description"
_TIMEOUT = "timeout"
_JSON_CONTENT = 'json_content'
_PARENT_DOC_ID = 'parent_doc_id'
_FILTERS = 'filters'
_FIELD = 'field'
_REGEX = 'regex'
_ACTION = 'action'
_NO_ACTION = 'no_action'
_KEEP = 'keep'
_DISCARD = 'discard'
_PREFILTER_FILTER_OUTCOME = 'prefilter_filter_outcome'
_CREATED_BY = 'created_by'

remove_break_html_2 = re.compile("[\r\n][\s]*[\r\n]")
remove_break_html_1 = re.compile("[\r\n][\s]*")


class TimeoutException(Exception):  # Custom exception class
    pass


class InvalidJsonPathException(Exception):
    pass


class Core(object):
    def __init__(self, extraction_config=None, debug=False, load_spacy=False):
        self.extraction_config = extraction_config
        self.debug = debug
        self.html_title_regex = r'<title>(.*?)</title>'
        self.tries = dict()
        self.stop_word_dicts = dict()
        self.pickles = dict()
        self.jobjs = dict()
        self.global_extraction_policy = None
        self.global_error_handling = _RAISE_ERROR
        # to make sure we do not parse json_paths more times than needed, we define the following 2 properties
        self.content_extraction_path = None
        self.data_extraction_path = dict()
        self.kgc_paths = dict()
        self.json_content_paths = dict()
        if load_spacy:
            self.prep_spacy()
        else:
            self.nlp = None
        self.country_code_dict = None
        self.matchers = dict()
        self.geonames_dict = None
        self.state_to_country_dict = None
        self.state_to_codes_lower_dict = None
        self.populated_cities = None
        self.logstash_logger = None
        self.etk_version = "1"
        self.prefer_inferlink_description = False
        self.doc_filter_regexes = dict()
        self.readability_timeout = 3
        if self.extraction_config:
            if _PREFER_INFERLINK_DESCRIPTION in self.extraction_config:
                self.prefer_inferlink_description = self.extraction_config[_PREFER_INFERLINK_DESCRIPTION]
            self.etk_version = self.extraction_config[_ETK_VERSION] if _ETK_VERSION in self.extraction_config else "1"
            if _LOGGING in self.extraction_config:
                logging_conf = self.extraction_config[_LOGGING]
                if _LOGSTASH in logging_conf:
                    logstash_conf = logging_conf[_LOGSTASH]
                    self.logstash_logger = logging.getLogger('etk-logstash-logger')
                    host = logstash_conf[_HOST] if _HOST in logstash_conf else _LOCALHOST
                    port = logstash_conf[_PORT] if _PORT in logstash_conf else 5959
                    self.logstash_logger.setLevel(logstash_conf[_LEVEL] if _LEVEL in logstash_conf else _ERROR)
                    self.logstash_logger.addHandler(
                        logstash.LogstashHandler(host, port,
                                                 logstash_conf[_VERSION] if _VERSION in logging_conf else 1))

    def log(self, message, level, doc_id=None, url=None, extra=None):
        if self.logstash_logger:
            if not extra:
                extra = dict()
            extra[_ETK_VERSION] = self.etk_version
            if doc_id:
                extra[_DOCUMENT_ID] = doc_id
            if url:
                extra[_URL] = url

            if level == _ERROR:
                self.logstash_logger.error(message, extra=extra)
            elif level == _WARNING:
                self.logstash_logger.warning(message, extra=extra)
            elif level == _INFO:
                self.logstash_logger.info(message, extra=extra)
            elif level == _DEBUG:
                self.logstash_logger.debug(message, extra=extra)
            elif level == _CRITICAL:
                self.logstash_logger.critical(message, extra=extra)
            elif level == _EXCEPTION:
                self.logstash_logger.exception(message, extra=extra)

    """ Define all API methods """

    @staticmethod
    def timeout_handler(signum, frame):  # Custom signal handler
        raise TimeoutException

    def process_doc_filters(self, doc):
        if self.extraction_config:
            if _FILTERS in self.extraction_config:
                filters = self.extraction_config[_FILTERS]
                if _URL in doc:
                    if _TLD not in doc:
                        doc[_TLD] = self.extract_tld(doc[_URL])
                    tld = doc[_TLD]
                    if tld in filters:
                        doc_filters = filters[tld]

                        if not isinstance(doc_filters, list):
                            doc_filters = [doc_filters]
                        for doc_filter in doc_filters:
                            if _FIELD in doc_filter and _ACTION in doc_filter and _REGEX in doc_filter:
                                field = doc_filter[_FIELD]
                                action = doc_filter[_ACTION]
                                regex = doc_filter[_REGEX]
                                if action.lower() not in [_NO_ACTION, _KEEP, _DISCARD]:
                                    print 'action: {} in filters is not one of {}, {} or {}. Defaulting to {}'.format(
                                        action, _NO_ACTION, _KEEP, _DISCARD, _NO_ACTION)
                                    action = _NO_ACTION

                                if field in doc:
                                    if isinstance(doc[field], basestring):
                                        if regex not in self.doc_filter_regexes:
                                            self.doc_filter_regexes[regex] = re.compile(regex)
                                        regex_c = self.doc_filter_regexes[regex]
                                        match = regex_c.search(doc[field])
                                        if match:
                                            doc[_PREFILTER_FILTER_OUTCOME] = action
                                            break
                                    else:
                                        print 'Error while filtering out docs: field - {} is not a literal in ' \
                                              'the doc.'.format(field)
                            else:
                                message = 'Incomplete filter: {} for tld: {} in etk config'.format(doc_filter, tld)
                                print message
                                self.log(message, _INFO)
        # if for some reason, there is no action defined: no_action is default action
        if _PREFILTER_FILTER_OUTCOME not in doc:
            doc[_PREFILTER_FILTER_OUTCOME] = _NO_ACTION
        return doc

    def process(self, doc, create_knowledge_graph=True, html_description=False):
        start_time_process = time.time()
        try:
            if self.extraction_config:
                doc_id = None
                if _DOCUMENT_ID in self.extraction_config:
                    doc_id_field = self.extraction_config[_DOCUMENT_ID]
                    if doc_id_field in doc:
                        doc_id = doc[doc_id_field]
                        doc[_DOCUMENT_ID] = doc_id
                        # TODO this is a hack, remove this later
                        if 'doc_id' not in doc:
                            doc['doc_id'] = doc_id
                    else:
                        raise KeyError('{} not found in the input document'.format(doc_id_field))
                """Convert to knowledge_graph"""
                if _CONVERT_TO_KG in self.extraction_config:
                    conversion_map = self.extraction_config[_CONVERT_TO_KG]
                    # conversion map is a dictionary where the key is field_name to be in the knowledge_graph,
                    #  and value is the the json path of the input doc
                    for field_name, kgc_path in conversion_map.iteritems():
                        if kgc_path not in self.kgc_paths:
                            try:
                                self.kgc_paths[kgc_path] = parse(kgc_path)
                            except:
                                raise InvalidJsonPathException(
                                    '\'{}\' is not a valid json path'.format(kgc_path))
                        kg_matches = self.kgc_paths[kgc_path].find(doc)
                        for kg_match in kg_matches:
                            results = self.pseudo_extraction_results(kg_match.value, _CONVERT_TO_KG, kgc_path,
                                                                     doc_id=doc_id, score=1.0)
                            if not results:
                                msg = 'Error while converting to Knowledge Graph, input path: {} is not ' \
                                      'a leaf node in the json document'.format(kgc_path)
                                self.log(msg, _ERROR)
                                print msg
                                if self.global_error_handling == _RAISE_ERROR:
                                    raise ValueError(msg)
                            else:
                                if create_knowledge_graph:
                                    self.create_knowledge_graph(doc, field_name, results)

                if _EXTRACTION_POLICY in self.extraction_config:
                    self.global_extraction_policy = self.extraction_config[_EXTRACTION_POLICY]
                error_handling = self.extraction_config[
                    _ERROR_HANDLING] if _ERROR_HANDLING in self.extraction_config else _RAISE_ERROR
                if error_handling != _RAISE_ERROR and error_handling != _IGNORE_DOCUMENT:
                    warning = 'WARN: error handling in extraction config can either be \"{}\" or \"{}\".' \
                              ' By default its value has been set to \"{}\"'.format(
                        _RAISE_ERROR, _IGNORE_DOCUMENT, _RAISE_ERROR)
                    self.log(warning, _WARNING)
                    error_handling = _RAISE_ERROR
                self.global_error_handling = error_handling

                # Before we process the doc, run filter docs
                doc = self.process_doc_filters(doc)
                if doc[_PREFILTER_FILTER_OUTCOME] == _DISCARD:
                    return None

                """Handle content extraction first aka Phase 1"""
                if _CONTENT_EXTRACTION in self.extraction_config:
                    if _CONTENT_EXTRACTION not in doc:
                        doc[_CONTENT_EXTRACTION] = dict()
                    ce_config = self.extraction_config[_CONTENT_EXTRACTION]

                    # JSON CONTENT: create content for data extraction from json paths
                    if _JSON_CONTENT in ce_config:
                        jc_extractors = ce_config[_JSON_CONTENT]
                        if isinstance(jc_extractors, dict):
                            jc_extractors = [jc_extractors]
                        for jc_extractor in jc_extractors:
                            doc = self.convert_json_content(doc, jc_extractor)

                    html_path = ce_config[_INPUT_PATH] if _INPUT_PATH in ce_config else None
                    if not html_path and _EXTRACTORS in ce_config:
                        raise KeyError('{} not found in extraction_config'.format(_INPUT_PATH))
                    if html_path and _EXTRACTORS in ce_config:
                        if not self.content_extraction_path:
                            try:
                                self.content_extraction_path = parse(html_path)
                            except:
                                raise InvalidJsonPathException(
                                    '\'{}\' is not a valid json path'.format(html_path))
                        matches = self.content_extraction_path.find(doc)

                        extractors = ce_config[_EXTRACTORS]
                        run_readability = True
                        for index in range(len(matches)):
                            for extractor in extractors.keys():
                                if extractor == _LANDMARK:
                                    doc[_CONTENT_EXTRACTION] = self.run_landmark(doc[_CONTENT_EXTRACTION],
                                                                                 matches[index].value,
                                                                                 extractors[extractor], doc[_URL])

                                    landmark_config = extractors[extractor]
                                    landmark_field_name = landmark_config[_FIELD_NAME] if _FIELD_NAME in landmark_config \
                                        else _INFERLINK_EXTRACTIONS
                                    if self.prefer_inferlink_description:
                                        if landmark_field_name in doc[_CONTENT_EXTRACTION]:
                                            if _INFERLINK_DESCRIPTION in doc[_CONTENT_EXTRACTION][landmark_field_name]:
                                                inferlink_desc = doc[_CONTENT_EXTRACTION][landmark_field_name][
                                                    _INFERLINK_DESCRIPTION]
                                                if _TEXT in inferlink_desc and inferlink_desc[_TEXT] and inferlink_desc[
                                                    _TEXT].strip() != '':
                                                    run_readability = False

                                elif extractor == _READABILITY:
                                    if run_readability:
                                        re_extractors = extractors[extractor]
                                        if isinstance(re_extractors, dict):
                                            re_extractors = [re_extractors]

                                        for re_extractor in re_extractors:
                                            doc[_CONTENT_EXTRACTION] = self.run_readability(doc[_CONTENT_EXTRACTION],
                                                                                            matches[index].value,
                                                                                            re_extractor)
                                elif extractor == _TITLE:
                                    doc[_CONTENT_EXTRACTION] = self.run_title(doc[_CONTENT_EXTRACTION],
                                                                              matches[index].value,
                                                                              extractors[extractor])

                                elif extractor == _TABLE:
                                    doc[_CONTENT_EXTRACTION] = self.run_table_extractor(doc[_CONTENT_EXTRACTION],
                                                                                        matches[index].value,
                                                                                        extractors[extractor])

                    # Add the url as segment as well
                    if _URL in doc and doc[_URL] and doc[_URL].strip() != '':
                        doc[_CONTENT_EXTRACTION][_URL] = dict()
                        doc[_CONTENT_EXTRACTION][_URL][_TEXT] = doc[_URL]
                        if _TLD not in doc:
                            doc[_TLD] = self.extract_tld(doc[_URL])

                """Phase 2: The Data Extraction"""
                if _DATA_EXTRACTION in self.extraction_config:
                    de_configs = self.extraction_config[_DATA_EXTRACTION]
                    if isinstance(de_configs, dict):
                        de_configs = [de_configs]

                    for i in range(len(de_configs)):
                        de_config = de_configs[i]
                        input_paths = de_config[_INPUT_PATH] if _INPUT_PATH in de_config else None
                        if not input_paths:
                            raise KeyError('{} not found for data extraction in extraction_config'.format(_INPUT_PATH))

                        if not isinstance(input_paths, list):
                            input_paths = [input_paths]

                        for input_path in input_paths:
                            if _FIELDS in de_config:
                                if input_path not in self.data_extraction_path:
<<<<<<< HEAD
                                    print input_path
                                    self.data_extraction_path[input_path] = parse(input_path)
=======
                                    try:
                                        self.data_extraction_path[input_path] = parse(input_path)
                                    except:
                                        raise InvalidJsonPathException(
                                            '\'{}\' is not a valid json path'.format(input_path))
>>>>>>> 251af9d7
                                matches = self.data_extraction_path[input_path].find(doc)
                                for match in matches:
                                    # First rule of DATA Extraction club: Get tokens
                                    # Get the crf tokens
                                    if _TEXT in match.value:
                                        cleaned_text = self.remove_line_breaks(match.value[_TEXT])
                                        match.value[_TEXT] = cleaned_text
                                        if _SIMPLE_TOKENS_ORIGINAL_CASE not in match.value:
                                            match.value[_SIMPLE_TOKENS_ORIGINAL_CASE] = self.extract_crftokens(
                                                match.value[_TEXT],
                                                lowercase=False, create_structured_tokens=False)
                                        if _SIMPLE_TOKENS not in match.value:
                                            match.value[_SIMPLE_TOKENS] = [val.lower() for val in
                                                                           match.value[_SIMPLE_TOKENS_ORIGINAL_CASE]]

                                    fields = de_config[_FIELDS]
                                    for field in fields.keys():
                                        run_extractor = True
                                        full_path = str(match.full_path)
                                        segment = self.determine_segment(full_path)
                                        if field != '*':
                                            if run_extractor:
                                                if _EXTRACTORS in fields[field]:
                                                    extractors = fields[field][_EXTRACTORS]
                                                    for extractor in extractors.keys():
                                                        try:
                                                            foo = getattr(self, extractor)
                                                        except:
                                                            foo = None
                                                        if foo:
                                                            # score is 1.0 because every method thinks it is the best
                                                            score = 1.0
                                                            method = extractor
                                                            if _CONFIG not in extractors[extractor]:
                                                                extractors[extractor][_CONFIG] = dict()
                                                            extractors[extractor][_CONFIG][_FIELD_NAME] = field
                                                            ep = self.determine_extraction_policy(extractors[extractor])
                                                            if extractor == _CREATE_KG_NODE_EXTRACTOR:
                                                                method = _CREATE_KG_NODE_EXTRACTOR
                                                                # TODO Figure out how will users pass a doc_id for the
                                                                # resulting nested kg doc
                                                                segment = str(match.full_path)
                                                                results = self.create_kg_node_extractor(match.value,
                                                                                                        extractors[
                                                                                                            extractor][
                                                                                                            _CONFIG],
                                                                                                        doc, doc_id,
                                                                                                        url=doc[
                                                                                                            _URL] if
                                                                                                        _URL in doc
                                                                                                        else None)
                                                                if results:
                                                                    results = self.add_origin_info(
                                                                        results, method,
                                                                        segment,
                                                                        score,
                                                                        doc_id)
                                                                    if create_knowledge_graph:
                                                                        self.create_knowledge_graph(doc,
                                                                                                    field,
                                                                                                    results)
                                                            elif extractor == _EXTRACT_FROM_LANDMARK:
                                                                if _FIELDS in extractors[extractor][_CONFIG]:
                                                                    inferlink_fields = extractors[extractor][_CONFIG][
                                                                        _FIELDS]
                                                                    for inferlink_field in inferlink_fields:
                                                                        if _INFERLINK_EXTRACTIONS in full_path and inferlink_field in full_path:
                                                                            method = _METHOD_INFERLINK
                                                                            if self.check_if_run_extraction(match.value,
                                                                                                            field,
                                                                                                            extractor,
                                                                                                            ep):
                                                                                results = foo(doc,
                                                                                              extractors[extractor][
                                                                                                  _CONFIG],
                                                                                              selected_field=inferlink_field)
                                                                                if results:
                                                                                    results = self.add_origin_info(
                                                                                        results, method,
                                                                                        segment,
                                                                                        score,
                                                                                        doc_id)
                                                                                    if create_knowledge_graph:
                                                                                        self.create_knowledge_graph(doc,
                                                                                                                    field,
                                                                                                                    results)
                                                                else:
                                                                    if _INFERLINK_EXTRACTIONS in full_path and field in full_path:
                                                                        method = _METHOD_INFERLINK
                                                                        if self.check_if_run_extraction(match.value,
                                                                                                        field,
                                                                                                        extractor,
                                                                                                        ep):

                                                                            results = foo(doc,
                                                                                          extractors[extractor][
                                                                                              _CONFIG])
                                                                            if results:
                                                                                results = self.add_origin_info(
                                                                                    results,
                                                                                    method,
                                                                                    segment,
                                                                                    score,
                                                                                    doc_id)
                                                                                if create_knowledge_graph:
                                                                                    self.create_knowledge_graph(doc,
                                                                                                                field,
                                                                                                                results)
                                                            else:
                                                                if extractor == _EXTRACT_AS_IS:
                                                                    segment = str(match.full_path)
                                                                else:
                                                                    segment = self.determine_segment(full_path)
                                                                if self.check_if_run_extraction(match.value, field,
                                                                                                extractor,
                                                                                                ep):
                                                                    results = foo(match.value,
                                                                                  extractors[extractor][_CONFIG])
                                                                    if results:
                                                                        results = self.add_origin_info(
                                                                            results,
                                                                            method,
                                                                            segment,
                                                                            score,
                                                                            doc_id)
                                                                        if create_knowledge_graph:
                                                                            self.create_knowledge_graph(doc, field,
                                                                                                        results)
                                        else:  # extract whatever you can!
                                            if _EXTRACTORS in fields[field]:
                                                extractors = fields[field][_EXTRACTORS]
                                                for extractor in extractors.keys():
                                                    try:
                                                        foo = getattr(self, extractor)
                                                    except Exception as e:
                                                        foo = None
                                                    if foo:
                                                        # score is 1.0 because every method thinks it is the best
                                                        score = 1.0
                                                        method = extractor
                                                        if _CONFIG not in extractors[extractor]:
                                                            extractors[extractor][_CONFIG] = dict()
                                                        ep = self.determine_extraction_policy(extractors[extractor])
                                                        if extractor == _EXTRACT_FROM_LANDMARK:
                                                            if _INFERLINK_EXTRACTIONS in full_path and field in full_path:
                                                                method = _METHOD_INFERLINK
                                                                if self.check_if_run_extraction(match.value, field,
                                                                                                extractor,
                                                                                                ep):

                                                                    results = foo(doc, extractors[extractor][_CONFIG])
                                                                    if results:
                                                                        results = self.add_origin_info(results,
                                                                                                       method,
                                                                                                       segment,
                                                                                                       score,
                                                                                                       doc_id)
                                                                        if create_knowledge_graph:
                                                                            self.create_knowledge_graph(doc, field,
                                                                                                        results)
                                                        else:
                                                            results = foo(match.value,
                                                                          extractors[extractor][_CONFIG])
                                                            if results:
                                                                for f, res in results.items():
                                                                    res = self.add_origin_info(res,
                                                                                               method,
                                                                                               segment,
                                                                                               score, doc_id)
                                                                    if create_knowledge_graph:
                                                                        self.create_knowledge_graph(doc, f, res)
                                                    else:
                                                        self.log('method {} not found!'.format(extractor), _INFO)

                """Optional Phase 3: Knowledge Graph Enhancement"""
                if _KG_ENHANCEMENT in self.extraction_config:
                    kg_configs = self.extraction_config[_KG_ENHANCEMENT]
                    if isinstance(kg_configs, dict):
                        kg_configs = [kg_configs]

                    for i in range(len(kg_configs)):
                        kg_config = kg_configs[i]
                        input_paths = kg_config[_INPUT_PATH] if _INPUT_PATH in kg_config else None
                        if not input_paths:
                            raise KeyError(
                                '{} not found for knowledge graph enhancement in extraction_config'.format(_INPUT_PATH))

                        if not isinstance(input_paths, list):
                            input_paths = [input_paths]

                        for input_path in input_paths:
                            if _FIELDS in kg_config:
                                if input_path not in self.data_extraction_path:
                                    try:
                                        self.data_extraction_path[input_path] = parse(input_path)
                                    except:
                                        raise InvalidJsonPathException(
                                            '\'{}\' is not a valid json path'.format(input_path))
                                matches = self.data_extraction_path[input_path].find(doc)
                                for match in matches:
                                    fields = kg_config[_FIELDS]
                                    try:
                                        sorted_fields = self.sort_dictionary_by_fields(fields)
                                    except:
                                        raise ValueError('Please ensure there is a priority added to every field in '
                                                         'knowledge_graph  enhancement and the priority is an int')
                                    for i in range(0, len(sorted_fields)):
                                        field = sorted_fields[i][0]
                                        if _EXTRACTORS in fields[field]:
                                            extractors = fields[field][_EXTRACTORS]
                                            for extractor in extractors.keys():
                                                try:
                                                    foo = getattr(self, extractor)
                                                except:
                                                    foo = None
                                                if foo:
                                                    if _CONFIG not in extractors[extractor]:
                                                        extractors[extractor][_CONFIG] = dict()
                                                    extractors[extractor][_CONFIG][_FIELD_NAME] = field
                                                    results = foo(match.value, extractors[extractor][_CONFIG])
                                                    if results:
                                                        if not extractor == 'filter_results':
                                                            self.create_knowledge_graph(doc, field, results)

                if _KNOWLEDGE_GRAPH in doc and doc[_KNOWLEDGE_GRAPH]:
                    """ Add title and description as fields in the knowledge graph as well"""
                    doc = Core.rearrange_description(doc, html_description)
                    doc = Core.rearrange_title(doc)

        except InvalidJsonPathException as e:
            raise e
        except Exception as e:
            self.log('ETK process() Exception', _EXCEPTION, doc_id=doc[_DOCUMENT_ID],
                     url=doc[_URL] if _URL in doc else None)
            exc_type, exc_value, exc_traceback = sys.exc_info()
            lines = traceback.format_exception(exc_type, exc_value, exc_traceback)
            print ''.join(lines)
            if self.global_error_handling == _RAISE_ERROR:
                raise e
            else:
                return None
        end_time_process = time.time()
        time_taken_process = end_time_process - start_time_process
        if '@execution_profile' not in doc:
            doc['@execution_profile'] = dict()
        doc['@execution_profile']['@etk_start_time'] = datetime.datetime.utcfromtimestamp(
            start_time_process).isoformat()
        doc['@execution_profile']['@etk_end_time'] = datetime.datetime.utcfromtimestamp(end_time_process).isoformat()
        doc['@execution_profile']['@etk_process_time'] = float(end_time_process - start_time_process)
        if time_taken_process > 5:
            extra = dict()
            extra['time_taken'] = time_taken_process
            print 'LOG: {},{},{},{}'.format(doc_id, 'TOTAL', 'TOTAL', time_taken_process)
            self.log('Document: {} took {} seconds'.format(doc[_DOCUMENT_ID], str(time_taken_process)), _INFO,
                     doc_id=doc[_DOCUMENT_ID], url=doc[_URL] if _URL in doc else None, extra=extra)
        print 'Correct etk!'
        return doc

    def convert_json_content(self, doc, json_content_extractor):
        input_path = json_content_extractor[_INPUT_PATH]
        segment_name = json_content_extractor[_SEGMENT_NAME]
        val_list = list()

        if input_path not in self.json_content_paths:
            try:
                self.json_content_paths[input_path] = parse(input_path)
            except Exception as e:
                raise InvalidJsonPathException(
                    '\'{}\' is not a valid json path'.format(input_path))
        matches = self.json_content_paths[input_path].find(doc)
        for match in matches:
            values = match.value
            if not isinstance(values, list):
                values = [values]
            for val in values:
                if isinstance(val, basestring) or isinstance(val, numbers.Number):
                    o = dict()
                    o[_TEXT] = unicode(val)
                    val_list.append(o)
                elif isinstance(val, dict):
                    if _VALUE in val:
                        o = dict()
                        o[_TEXT] = val[_VALUE]
                        if _KEY in val:
                            o[_KEY] = val[_KEY]
                        if _QUALIFIERS in val:
                            o[_QUALIFIERS] = val[_QUALIFIERS]
                        val_list.append(o)
                else:
                    if val:
                        msg = 'Error while extracting json content, input path: {} is either not a leaf node in ' \
                              'the json or not a dict with keys \'value\', \'key\' and/or \'qualifiers\'  ' \
                              'document'.format(input_path)
                        self.log(msg, _ERROR)
                        print msg
                        if self.global_error_handling == _RAISE_ERROR:
                            raise ValueError(msg)
        if len(val_list) > 0:
            if _CONTENT_EXTRACTION not in doc:
                doc[_CONTENT_EXTRACTION] = dict()
            if segment_name not in doc[_CONTENT_EXTRACTION]:
                doc[_CONTENT_EXTRACTION][segment_name] = list()
            doc[_CONTENT_EXTRACTION][segment_name].extend(val_list)
        return doc

    def extract_as_is(self, d, config=None):
        if d[_TEXT].strip() != '':
            result = dict()
            result[_VALUE] = d[_TEXT]
            if _KEY in d:
                result[_KEY] = d[_KEY]
            if _QUALIFIERS in d:
                result[_QUALIFIERS] = d[_QUALIFIERS]
            if config and _POST_FILTER in config:
                post_filters = config[_POST_FILTER]
                result = self.run_post_filters_results(result, post_filters)
            return self._relevant_text_from_context(d[_TEXT], result, config[_FIELD_NAME])
        return None

    def pseudo_extraction_results(self, values, method, segment, doc_id=None, score=1.0):
        results = list()
        if not isinstance(values, list):
            values = [values]
        for val in values:
            if isinstance(val, basestring):
                result = dict()
                result['value'] = val
                results.append(result)
            else:
                return None

        return self.add_origin_info(results, method, segment, score, doc_id=doc_id)

    @staticmethod
    def remove_line_breaks(x):
        try:
            x_1 = re.sub(remove_break_html_1, ' \n ', x)
            x_2 = re.sub(remove_break_html_2, ' \n\n ', x_1)
        except:
            return x
        return x_2

    @staticmethod
    def rearrange_description(doc, html_description=False):
        method = 'rearrange_description'
        description = None
        segment = ''
        if _CONTENT_EXTRACTION in doc:
            ce = doc[_CONTENT_EXTRACTION]
            if _INFERLINK_EXTRACTIONS in ce:
                if _INFERLINK_DESCRIPTION in ce[_INFERLINK_EXTRACTIONS]:
                    description = ce[_INFERLINK_EXTRACTIONS][_INFERLINK_DESCRIPTION][_TEXT]
                    segment = _INFERLINK
                elif _CONTENT_RELAXED in ce:
                    description = ce[_CONTENT_RELAXED][_TEXT]
                    segment = _CONTENT_RELAXED

            if not description or description.strip() == '':
                if _CONTENT_STRICT in ce:
                    description = ce[_CONTENT_STRICT][_TEXT]
                    segment = _CONTENT_STRICT

            if description and description != '':
                if html_description:
                    description = Core.remove_line_breaks(description)
                if _KNOWLEDGE_GRAPH not in doc:
                    doc[_KNOWLEDGE_GRAPH] = dict()
                if _DESCRIPTION not in doc[_KNOWLEDGE_GRAPH]:
                    doc[_KNOWLEDGE_GRAPH][_DESCRIPTION] = list()
                    o = dict()
                    o['value'] = description
                    o['key'] = 'description'
                    o['confidence'] = 1
                    o['provenance'] = [Core.custom_provenance_object(method, segment, doc[_DOCUMENT_ID])]
                    doc[_KNOWLEDGE_GRAPH][_DESCRIPTION].append(o)
        return doc

    @staticmethod
    def sort_dictionary_by_fields(dictionary):
        sorted_d = OrderedDict(sorted(dictionary.iteritems(), key=lambda x: x[1]['priority']))
        return sorted_d.items()

    @staticmethod
    def custom_provenance_object(method, segment, document_id):
        prov = dict()
        prov['method'] = method
        prov['source'] = dict()
        prov['source']['segment'] = segment
        prov['source'][_DOCUMENT_ID] = document_id
        return prov

    @staticmethod
    def rearrange_title(doc):
        method = 'rearrange_title'
        title = None
        segment = ''
        if _CONTENT_EXTRACTION in doc:
            ce = doc[_CONTENT_EXTRACTION]
            if _INFERLINK_EXTRACTIONS in ce:
                if _TITLE in ce[_INFERLINK_EXTRACTIONS]:
                    title = ce[_INFERLINK_EXTRACTIONS][_TITLE][_TEXT]
                    segment = _INFERLINK
            if not title or title.strip() == '':
                if _TITLE in ce:
                    title = ce[_TITLE][_TEXT]
                    segment = _HTML
            if not title or title.strip() == '':
                if _CONTENT_RELAXED in ce:
                    vals = ce[_CONTENT_RELAXED][_TEXT].split(' ')
                    new_vals = list()
                    for i in range(0, len(vals)):
                        if len(new_vals) == 10:
                            break
                        if vals[i].strip() != '':
                            new_vals.append(vals[i])
                    title = ' '.join(new_vals)
                    segment = _HTML

            if title and title != '':
                if _KNOWLEDGE_GRAPH not in doc:
                    doc[_KNOWLEDGE_GRAPH] = dict()
                if _TITLE not in doc[_KNOWLEDGE_GRAPH]:
                    doc[_KNOWLEDGE_GRAPH][_TITLE] = list()
                    o = dict()
                    o['value'] = title
                    o['key'] = 'title'
                    o['confidence'] = 1
                    o['provenance'] = [Core.custom_provenance_object(method, segment, doc[_DOCUMENT_ID])]
                    doc[_KNOWLEDGE_GRAPH][_TITLE].append(o)

        return doc

    @staticmethod
    def extract_tld(url):
        return tldextract.extract(url).domain + '.' + tldextract.extract(url).suffix

    @staticmethod
    def create_knowledge_graph(doc, field_name, extractions):
        if _KNOWLEDGE_GRAPH not in doc:
            doc[_KNOWLEDGE_GRAPH] = dict()

        if field_name not in doc[_KNOWLEDGE_GRAPH]:
            doc[_KNOWLEDGE_GRAPH][field_name] = list()

        for extraction in extractions:
            if 'key' in extraction:
                key = extraction['key']
            else:
                key = extraction['value']
                if (isinstance(key, basestring) or isinstance(key, numbers.Number)) and field_name != _POSTING_DATE:
                    # try except block because unicode characters will not be lowered
                    try:
                        key = str(key).strip().lower()
                    except:
                        pass
                if 'metadata' in extraction:
                    sorted_metadata = Core.sort_dict(extraction['metadata'])
                    for k, v in sorted_metadata.iteritems():
                        if isinstance(v, numbers.Number):
                            v = str(v)
                        # if v:
                        #     v = v.encode('utf-8')
                        if v and v.strip() != '':
                            # key += '-' + str(k) + ':' + str(v)
                            key = '{}-{}:{}'.format(key, k, v)

            # TODO FIX THIS HACK
            if len(key) > 32766:
                key = key[0:500]

            provenance = dict()
            method = None
            confidence = None
            metadata = None
            value = None

            if 'origin' in extraction:
                origin = extraction['origin']
                if 'obfuscation' in extraction:
                    origin['extraction_metadata'] = dict()
                    origin['extraction_metadata']['obfuscation'] = extraction['obfuscation']
                method = origin['method']
                confidence = origin['score']
                origin.pop('score', None)
                origin.pop('method', None)
                provenance['source'] = origin

            if 'context' in extraction:
                provenance['source']['context'] = extraction['context']
            if 'metadata' in extraction and not metadata:
                metadata = extraction['metadata']
            if method:
                provenance["method"] = method
            if not value:
                value = extraction['value']
                provenance['extracted_value'] = value
            if confidence:
                provenance['confidence'] = dict()
                provenance['confidence']['extraction'] = confidence
            if metadata:
                provenance['qualifiers'] = metadata
            doc[_KNOWLEDGE_GRAPH][field_name] = Core.add_extraction_knowledge_graph(
                doc[_KNOWLEDGE_GRAPH][field_name], provenance, key, value)

        return doc

    @staticmethod
    def add_extraction_knowledge_graph(kg_extractions, provenance, key, value):
        if len(kg_extractions) > 0:
            for kg_e in kg_extractions:
                if key == kg_e['key']:
                    kg_e['provenance'].append(provenance)
                    return kg_extractions

        kg_extraction = dict()
        kg_extraction['provenance'] = [provenance]
        kg_extraction['value'] = value
        kg_extraction['key'] = key
        kg_extraction['confidence'] = 1
        kg_extractions.append(kg_extraction)
        return kg_extractions

    @staticmethod
    def add_data_extraction_results(d, field_name, method_name, results):
        if _DATA_EXTRACTION not in d:
            d[_DATA_EXTRACTION] = dict()
        if field_name not in d[_DATA_EXTRACTION]:
            d[_DATA_EXTRACTION][field_name] = dict()
        if method_name not in d[_DATA_EXTRACTION][field_name]:
            d[_DATA_EXTRACTION][field_name][method_name] = dict()
        if isinstance(results, dict):
            results = [results]
        if 'results' not in d[_DATA_EXTRACTION][field_name][method_name]:
            d[_DATA_EXTRACTION][field_name][method_name]['results'] = results
        else:
            d[_DATA_EXTRACTION][field_name][method_name]['results'].extend(results)
        return d

    @staticmethod
    def check_if_run_extraction(d, field_name, method_name, extraction_policy):
        try:  # do not run anything over 1 MB
            if _TEXT in d and len(d[_TEXT]) > 1000000:
                return False
        except:
            pass
        if _DATA_EXTRACTION not in d:
            return True
        if field_name not in d[_DATA_EXTRACTION]:
            return True
        if method_name not in d[_DATA_EXTRACTION][field_name]:
            return True
        if 'results' not in d[_DATA_EXTRACTION][field_name][method_name]:
            return True
        else:
            if extraction_policy == _REPLACE:
                return True
        return False

    @staticmethod
    def determine_segment(json_path):
        segment = _SEGMENT_OTHER
        if _SEGMENT_INFERLINK_DESC in json_path:
            segment = _SEGMENT_INFERLINK_DESC
        elif _INFERLINK in json_path and _SEGMENT_INFERLINK_DESC not in json_path:
            segment = _HTML
        elif _CONTENT_STRICT in json_path:
            segment = _CONTENT_STRICT
        elif _CONTENT_RELAXED in json_path:
            segment = _CONTENT_RELAXED
        elif _TITLE in json_path:
            segment = _TITLE
        elif _URL in json_path:
            segment = _URL
        return segment

    @staticmethod
    def add_origin_info(results, method, segment, score, doc_id=None):
        if results:
            if not isinstance(results, list):
                results = [results]
            for result in results:
                o = dict()
                o['segment'] = segment
                o['method'] = method
                o['score'] = score
                if doc_id:
                    o[_DOCUMENT_ID] = doc_id
                result['origin'] = o
        return results

    def run_landmark(self, content_extraction, html, landmark_config, url):
        field_name = landmark_config[_FIELD_NAME] if _FIELD_NAME in landmark_config else _INFERLINK_EXTRACTIONS
        ep = self.determine_extraction_policy(landmark_config)
        extraction_rules = self.consolidate_landmark_rules()
        if _LANDMARK_THRESHOLD in landmark_config:
            pct = landmark_config[_LANDMARK_THRESHOLD]
            if not 0.0 <= pct <= 1.0:
                raise ValueError('landmark threshold should be a float between {} and {}'.format(0.0, 1.0))
        else:
            pct = 0.5
        if field_name not in content_extraction or (field_name in content_extraction and ep == _REPLACE):
            ifl_extractions = Core.extract_landmark(html, url, extraction_rules, pct)

            if isinstance(ifl_extractions, list):
                # we have a rogue post type page, put it in its place
                # Change Oct 5, 2017: Since we are not showing threads, pick the first post and extract from it
                # preserve the original posts somewhere
                content_extraction['inferlink_posts'] = ifl_extractions
                field_name_special_text = 'inferlink_posts_special_text'
                content_extraction[field_name_special_text] = dict()
                content_extraction[field_name_special_text][_TEXT] = self.inferlink_posts_to_text(ifl_extractions)
                ifl_extractions = ifl_extractions[0]

            if ifl_extractions and len(ifl_extractions.keys()) > 0:
                description = ''
                content_extraction[field_name] = dict()
                for key in ifl_extractions:
                    if isinstance(ifl_extractions[key], basestring) or isinstance(ifl_extractions[key], numbers.Number):
                        if ifl_extractions[key]:
                            o = dict()
                            if key == 'post_content' or 'content' in key or 'description' in key:
                                new_key = _INFERLINK_DESCRIPTION
                                description += ifl_extractions[key] + '\n'
                            else:
                                new_key = key

                            o[new_key] = dict()
                            if 'date' in key:
                                o[new_key]['text'] = ifl_extractions[key][:30] if len(ifl_extractions[key]) > 30 else \
                                    ifl_extractions[key]
                            else:
                                o[new_key]['text'] = ifl_extractions[key]
                            content_extraction[field_name].update(o)
                if description:
                    content_extraction[field_name][_INFERLINK_DESCRIPTION][_TEXT] = description
        return content_extraction

    @staticmethod
    def inferlink_posts_to_text(inferlink_posts):
        text = ''
        for inferlink_post in inferlink_posts:
            for k, v in inferlink_post.iteritems():
                if k == 'review_details':
                    for pair in v:
                        if 'key' in pair and 'value' in pair:
                            text += '{}_{}: {}\n'.format('review_details', pair['key'], pair['value'])
                else:
                    text += '{}: {}\n'.format(k, v)
        return text

    def consolidate_landmark_rules(self):
        rules = dict()
        if _RESOURCES in self.extraction_config:
            resources = self.extraction_config[_RESOURCES]
            if _LANDMARK in resources:
                landmark_rules_file_list = resources[_LANDMARK]
                for landmark_rules_file in landmark_rules_file_list:
                    rules.update(Core.load_json_file(landmark_rules_file))
                return rules
            else:
                raise KeyError('{}.{} not found in provided extraction config'.format(_RESOURCES, _LANDMARK))
        else:
            raise KeyError('{} not found in provided extraction config'.format(_RESOURCES))

    def get_dict_file_name_from_config(self, dict_name):
        if _RESOURCES in self.extraction_config:
            resources = self.extraction_config[_RESOURCES]
            if _DICTIONARIES in resources:
                if dict_name in resources[_DICTIONARIES]:
                    return resources[_DICTIONARIES][dict_name]
                else:
                    raise KeyError(
                        '{}.{}.{} not found in provided extraction config'.format(_RESOURCES, _DICTIONARIES, dict_name))
            else:
                raise KeyError('{}.{} not found in provided extraction config'.format(_RESOURCES, _DICTIONARIES))
        else:
            raise KeyError('{} not found in provided extraction config'.format(_RESOURCES))

    def get_stop_word_dictionary_name_from_config(self, dict_name):
        if _RESOURCES in self.extraction_config:
            if _STOP_WORD_DICTIONARIES in self.extraction_config[_RESOURCES]:
                if dict_name in self.extraction_config[_RESOURCES][_STOP_WORD_DICTIONARIES]:
                    return self.extraction_config[_RESOURCES][_STOP_WORD_DICTIONARIES][dict_name]
        return None

    def get_pickle_file_name_from_config(self, pickle_name):
        if _RESOURCES in self.extraction_config:
            resources = self.extraction_config[_RESOURCES]
            if _PICKLES in resources:
                if pickle_name in resources[_PICKLES]:
                    return resources[_PICKLES][pickle_name]
                else:
                    raise KeyError(
                        '{}.{}.{} not found in provided extraction config'.format(_RESOURCES, _PICKLES, pickle_name))
            else:
                raise KeyError('{}.{} not found in provided extraction config'.format(_RESOURCES, _PICKLES))
        else:
            raise KeyError('{} not found in provided extraction config'.format(_RESOURCES))

    def get_spacy_field_rules_from_config(self, field_name):
        if _RESOURCES in self.extraction_config:
            resources = self.extraction_config[_RESOURCES]
            if _SPACY_FIELD_RULES in resources:
                if field_name in resources[_SPACY_FIELD_RULES]:
                    return resources[_SPACY_FIELD_RULES][field_name]
                else:
                    raise KeyError(
                        '{}.{}.{} not found in provided extraction config'.format(_RESOURCES, _SPACY_FIELD_RULES,
                                                                                  field_name))
            else:
                raise KeyError('{}.{} not found in provided extraction config'.format(_RESOURCES, _SPACY_FIELD_RULES))
        else:
            raise KeyError('{} not found in provided extraction config'.format(_RESOURCES))

    def run_title(self, content_extraction, html, title_config):
        field_name = title_config[_FIELD_NAME] if _FIELD_NAME in title_config else _TITLE
        ep = self.determine_extraction_policy(title_config)
        if field_name not in content_extraction or (field_name in content_extraction and ep == _REPLACE):
            extracted_title = self.extract_title(html)
            if extracted_title:
                content_extraction[field_name] = extracted_title
        return content_extraction

    def run_table_extractor(self, content_extraction, html, table_config):
        field_name = table_config[_FIELD_NAME] if _FIELD_NAME in table_config else _TABLE
        ep = self.determine_extraction_policy(table_config)
        if field_name not in content_extraction or (field_name in content_extraction and ep == _REPLACE):
            tables = self.extract_table(html, table_config)
            if tables is not None:
                content_extraction[field_name] = tables
        return content_extraction

    def run_readability(self, content_extraction, html, re_extractor):
        recall_priority = False
        field_name = None
        readability_text = None
        if _STRICT in re_extractor:
            recall_priority = False if re_extractor[_STRICT] == _YES else True
            field_name = _CONTENT_RELAXED if recall_priority else _CONTENT_STRICT
        options = {_RECALL_PRIORITY: recall_priority}

        if _FIELD_NAME in re_extractor:
            field_name = re_extractor[_FIELD_NAME]
        ep = self.determine_extraction_policy(re_extractor)
        timeout = re_extractor[_TIMEOUT] if _TIMEOUT in re_extractor else self.readability_timeout
        signal.signal(signal.SIGALRM, self.timeout_handler)
        signal.alarm(timeout)
        try:
            readability_text = self.extract_readability(html, options)
            signal.alarm(0)
        except TimeoutException:
            pass

        if readability_text:
            if field_name not in content_extraction or (field_name in content_extraction and ep == _REPLACE):
                content_extraction[field_name] = readability_text
        return content_extraction

    def determine_extraction_policy(self, config):
        ep = _REPLACE
        if not config:
            return ep
        if _EXTRACTION_POLICY in config:
            ep = config[_EXTRACTION_POLICY]
        elif self.global_extraction_policy:
            ep = self.global_extraction_policy
        if ep and ep != _KEEP_EXISTING and ep != _REPLACE:
            raise ValueError('extraction_policy can either be {} or {}'.format(_KEEP_EXISTING, _REPLACE))
        return ep

    @staticmethod
    def _relevant_text_from_context(text_or_tokens, results, field_name):
        if results:
            tokens_len = len(text_or_tokens)
            if not isinstance(results, list):
                results = [results]
            for result in results:
                if 'context' in result:
                    start = int(result['context']['start'])
                    end = int(result['context']['end'])
                    if isinstance(text_or_tokens, basestring):
                        if start - 10 < 0:
                            new_start = 0
                        else:
                            new_start = start - 10
                        if end + 10 > tokens_len:
                            new_end = tokens_len
                        else:
                            new_end = end + 10
                        relevant_text = '<etk \'attribute\' = \'{}\'>{}</etk>'.format(field_name,
                                                                                      text_or_tokens[start:end].encode(
                                                                                          'utf-8'))
                        result['context']['text'] = '{} {} {}'.format(text_or_tokens[new_start:start].encode('utf-8'),
                                                                      relevant_text,
                                                                      text_or_tokens[end:new_end].encode('utf-8'))
                        result['context']['input'] = _TEXT
                    else:
                        if start - 5 < 0:
                            new_start = 0
                        else:
                            new_start = start - 5
                        if end + 5 > tokens_len:
                            new_end = tokens_len
                        else:
                            new_end = end + 5
                        relevant_text = '<etk \'attribute\' = \'{}\'>{}</etk>'.format(field_name,
                                                                                      ' '.join(text_or_tokens[
                                                                                               start:end]).encode(
                                                                                          'utf-8'))
                        result['context']['text'] = '{} {} {} '.format(
                            ' '.join(text_or_tokens[new_start:start]).encode('utf-8'),
                            relevant_text,
                            ' '.join(text_or_tokens[end:new_end]).encode('utf-8'))
                        # result['context']['tokens_left'] = text_or_tokens[new_start:start]
                        # result['context']['tokens_right'] = text_or_tokens[end:new_end]
                        result['context']['input'] = _TOKENS
        return results

    @staticmethod
    def sort_dict(dictionary):
        return collections.OrderedDict(sorted(dictionary.items()))

    @staticmethod
    def load_json_file(file_name):
        json_x = json.load(codecs.open(file_name, 'r'))
        return json_x

    def load_json(self, json_name):
        if json_name not in self.jobjs:
            self.jobjs[json_name] = self.load_json_file(self.get_pickle_file_name_from_config(json_name))
        return self.jobjs[json_name]

    def load_trie(self, file_name, case_sensitive=False):
        try:
            values = json.load(gzip.open(file_name), 'utf-8')
        except:
            values = None
        if not values:
            values = json.load(codecs.open(file_name), 'utf-8')

        if case_sensitive:
            trie = dictionary_extractor.populate_trie(map(lambda x: x, values))
        else:
            trie = dictionary_extractor.populate_trie(map(lambda x: x.lower(), values))
        return trie

    def load_dictionary(self, field_name, dict_name, case_sensitive):
        if field_name not in self.tries:
            self.tries[field_name] = self.load_trie(self.get_dict_file_name_from_config(dict_name), case_sensitive)

    def load_stop_words(self, field_name, dict_name):
        if field_name not in self.stop_word_dicts:
            dict_path = self.get_stop_word_dictionary_name_from_config(dict_name)
            if os.path.exists(dict_path):
                try:
                    self.stop_word_dicts[field_name] = json.load(gzip.open(dict_path), 'utf-8')
                except:
                    self.stop_word_dicts[field_name] = json.load(codecs.open(dict_path, 'r'))

    def load_pickle_file(self, pickle_path):
        return pickle.load(open(pickle_path, 'rb'))

    def load_pickle(self, pickle_name):
        if pickle_name not in self.pickles:
            self.pickles[pickle_name] = self.load_pickle_file(self.get_pickle_file_name_from_config(pickle_name))
        return self.pickles[pickle_name]

    def extract_using_dictionary(self, d, config):
        field_name = config[_FIELD_NAME]

        # case sensitivity is disabled by default
        case_sensitive = str(config[_CASE_SENSITIVE]).lower() == 'true' if _CASE_SENSITIVE in config else False

        # this method is self aware that it needs tokens as input
        if case_sensitive:
            tokens = d[_SIMPLE_TOKENS_ORIGINAL_CASE]
        else:
            tokens = d[_SIMPLE_TOKENS]

        if not tokens:
            return None
        if _DICTIONARY not in config:
            raise KeyError('No dictionary specified for {}'.format(field_name))

        self.load_dictionary(field_name, config[_DICTIONARY], case_sensitive)

        pre_process = None
        if _PRE_PROCESS in config and len(config[_PRE_PROCESS]) > 0:
            pre_process = self.string_to_lambda(config[_PRE_PROCESS][0])
        if not pre_process:
            pre_process = lambda x: x

        pre_filter = None
        if _PRE_FILTER in config and len(config[_PRE_FILTER]) > 0:
            pre_filter = self.string_to_lambda(config[_PRE_FILTER][0])
        if not pre_filter:
            pre_filter = lambda x: x

        post_filter = None
        if _PRE_FILTER in config and len(config[_PRE_FILTER]) > 0:
            post_filter = self.string_to_lambda(config[_PRE_FILTER][0])
        if not post_filter:
            post_filter = lambda x: isinstance(x, basestring)

        ngrams = int(config[_NGRAMS]) if _NGRAMS in config else 1

        joiner = config[_JOINER] if _JOINER in config else ' '

        return self._relevant_text_from_context(tokens, self._extract_using_dictionary(tokens, pre_process,
                                                                                       self.tries[
                                                                                           field_name],
                                                                                       pre_filter,
                                                                                       post_filter,
                                                                                       ngrams, joiner),
                                                field_name)

    @staticmethod
    def _extract_using_dictionary(tokens, pre_process, trie, pre_filter, post_filter, ngrams, joiner):
        result = dictionary_extractor.extract_using_dictionary(tokens, pre_process=pre_process,
                                                               trie=trie,
                                                               pre_filter=pre_filter,
                                                               post_filter=post_filter,
                                                               ngrams=ngrams,
                                                               joiner=joiner)
        return result if result and len(result) > 0 else None

    def extract_website_domain(self, d, config):
        text = d[_TEXT]
        field_name = config[_FIELD_NAME]
        tld = self.extract_tld(text)
        results = {"value": tld}
        return self._relevant_text_from_context(d[_TEXT], results, field_name)

    def extract_using_regex(self, d, config):
        # this method is self aware that it needs the text, so look for text in the input d
        text = d[_TEXT]
        include_context = True
        if "include_context" in config and config['include_context'].lower() == 'false':
            include_context = False
        if "regex" not in config:
            raise KeyError('No regular expression found in {}'.format(json.dumps(config)))
        regex = config["regex"]
        flags = 0
        if "regex_options" in config:
            regex_options = config['regex_options']
            if not isinstance(regex_options, list):
                raise ValueError("regular expression options should be a list in {}".format(json.dumps(config)))
            for regex_option in regex_options:
                flags = flags | eval("re." + regex_option)
        if _PRE_FILTER in config:
            text = self.run_user_filters(d, config[_PRE_FILTER], config[_FIELD_NAME])

        result = self._extract_using_regex(text, regex, include_context, flags)
        # TODO ADD code to handle post_filters
        return self._relevant_text_from_context(d[_TEXT], result, config[_FIELD_NAME])

    @staticmethod
    def _extract_using_regex(text, regex, include_context, flags):
        try:
            result = regex_extractor.extract(text, regex, include_context, flags)
            return result if result and len(result) > 0 else None
        except Exception as e:
            print e
            return None

    def extract_using_custom_spacy(self, d, config, field_rules=None):
        if not field_rules:
            field_rules = self.load_json_file(self.get_spacy_field_rules_from_config(config[_SPACY_FIELD_RULES]))
        if not self.nlp:
            self.prep_spacy()

        # call the custom spacy extractor
        # nlp_doc = self.nlp(d[_SIMPLE_TOKENS_ORIGINAL_CASE], parse=False)
        nlp_doc = self.nlp(d[_SIMPLE_TOKENS_ORIGINAL_CASE])
        results = self._relevant_text_from_context(d[_SIMPLE_TOKENS_ORIGINAL_CASE],
                                                   custom_spacy_extractor.extract(field_rules, nlp_doc, self.nlp),
                                                   config[_FIELD_NAME])
        return results

    def infer_rule_using_custom_spacy(self, d, positive_eg):
        t = TokenizerExtractor(recognize_linebreaks=True, create_structured_tokens=True)
        if not self.nlp:
            self.prep_spacy()

        # call the custom spacy inferer
        nlp_doc = self.nlp(d[_SIMPLE_TOKENS_ORIGINAL_CASE], parse=False)
        results = custom_spacy_extractor.infer_rule(nlp_doc, self.nlp, positive_eg, t)
        return results

    def extract_using_spacy(self, d, config):
        field_name = config[_FIELD_NAME]
        if not self.nlp:
            self.prep_spacy()

        nlp_doc = self.nlp(d[_SIMPLE_TOKENS], parse=False)
        self.load_matchers(field_name)
        results = None
        if field_name == _AGE:
            results = self._relevant_text_from_context(d[_SIMPLE_TOKENS],
                                                       spacy_age_extractor.extract(nlp_doc, self.matchers[_AGE]), _AGE)
        elif field_name == _POSTING_DATE or _DATE in field_name:
            self.load_matchers(_POSTING_DATE)
            results = self._relevant_text_from_context(d[_SIMPLE_TOKENS],
                                                       spacy_date_extractor.extract(nlp_doc,
                                                                                    self.matchers[_POSTING_DATE]),
                                                       field_name)
            if _POST_FILTER in config:
                post_filters = config[_POST_FILTER]
                results = self.run_post_filters_results(results, post_filters)

        elif field_name == _SOCIAL_MEDIA:
            results = self._relevant_text_from_context(d[_SIMPLE_TOKENS],
                                                       spacy_social_media_extractor.extract(nlp_doc,
                                                                                            self.matchers[
                                                                                                _SOCIAL_MEDIA]),
                                                       _SOCIAL_MEDIA)
        elif field_name == _ADDRESS:
            results = self._relevant_text_from_context(d[_SIMPLE_TOKENS],
                                                       spacy_address_extractor.extract(nlp_doc,
                                                                                       self.matchers[_ADDRESS]),
                                                       _ADDRESS)
        return results

    def extract_using_default_spacy(self, d, config):
        if not self.nlp:
            self.prep_spacy()

        spacy_to_etk_mapping = config.get('spacy_to_etk_mapping', None)
        if spacy_to_etk_mapping is None:
            results = list()
        else:
            nlp_doc = self.nlp(d[_SIMPLE_TOKENS_ORIGINAL_CASE])
            results = default_spacy_extractor.extract(nlp_doc, spacy_to_etk_mapping)

        modified_results = dict()
        for field_name, result in results.items():
            modified_results[field_name] = self._relevant_text_from_context(d[_SIMPLE_TOKENS_ORIGINAL_CASE], result,
                                                                            field_name)

        return modified_results

    def extract_from_landmark(self, doc, config, selected_field=None):
        field_name = config[_FIELD_NAME]
        if _CONTENT_EXTRACTION not in doc:
            return None
        if _INFERLINK_EXTRACTIONS not in doc[_CONTENT_EXTRACTION]:
            return None
        results = list()
        inferlink_extraction = doc[_CONTENT_EXTRACTION][_INFERLINK_EXTRACTIONS]
        pre_filters = None
        if _PRE_FILTER in config:
            pre_filters = config[_PRE_FILTER]

        post_filters = None
        if _POST_FILTER in config:
            post_filters = config[_POST_FILTER]
        if selected_field:
            if selected_field in inferlink_extraction:
                d = inferlink_extraction[selected_field]
                if pre_filters:
                    # Assumption all pre_filters are lambdas
                    d[_TEXT] = self.run_user_filters(d, pre_filters, config[_FIELD_NAME])
                result = None
                if post_filters:
                    post_result = self.run_user_filters(d, post_filters, config[_FIELD_NAME])
                    if post_result:
                        result = self.handle_text_or_results(post_result)
                else:
                    result = self.handle_text_or_results(d[_TEXT])
                if result:
                    results.extend(result)
        else:
            for field in inferlink_extraction.keys():
                # The logic below: if the inferlink rules do not have semantic information in the field names returned,
                #                                                                                               too bad
                if field_name in field:
                    d = inferlink_extraction[field]
                    if pre_filters:
                        # Assumption all pre_filters are lambdas
                        d[_TEXT] = self.run_user_filters(d, pre_filters, config[_FIELD_NAME])

                    result = None
                    if post_filters:
                        post_result = self.run_user_filters(d, post_filters, config[_FIELD_NAME])
                        if post_result:
                            result = self.handle_text_or_results(post_result)
                    else:
                        result = self.handle_text_or_results(d[_TEXT])
                    if result:
                        results.extend(result)
        return results if len(results) > 0 else None

    def extract_phone(self, d, config):
        tokens = d[_SIMPLE_TOKENS]
        # source type as in text vs url #SHRUG
        source_type = config[_SOURCE_TYPE] if _SOURCE_TYPE in config else 'text'
        include_context = True
        output_format = _OBFUSCATION
        # if _PRE_FILTER in config:
        #     text = self.run_user_filters(d, config[_PRE_FILTER], config[_FIELD_NAME])
        return self._relevant_text_from_context(d[_SIMPLE_TOKENS],
                                                self._extract_phone(tokens, source_type, include_context,
                                                                    output_format), config[_FIELD_NAME])

    @staticmethod
    def _extract_phone(tokens, source_type, include_context, output_format):
        result = phone_extractor.extract(tokens, source_type, include_context, output_format)
        if isinstance(result, dict):
            result = [result]
        new_result = list()
        for r in result:
            val = r['value']
            if len(val) <= 10 or val.startswith('+') or val.startswith('1'):
                new_result.append(r)
        return new_result if len(new_result) > 0 else None

    def extract_email(self, d, config):
        text = d[_TEXT]
        include_context = True
        if _INCLUDE_CONTEXT in config:
            include_context = config[_INCLUDE_CONTEXT].upper() == 'TRUE'
        if _PRE_FILTER in config:
            text = self.run_user_filters(d, config[_PRE_FILTER], config[_FIELD_NAME])
        return self._relevant_text_from_context(d[_TEXT], self._extract_email(text, include_context),
                                                config[_FIELD_NAME])

    @staticmethod
    def _extract_email(text, include_context):
        """
        A regular expression based function to extract emails from text
        :param text: The input text.
        :param include_context: True or False, will include context matched by the regular expressions.
        :return: An object, with extracted email and/or context.
        """
        return email_extractor.extract(text, include_context)

    def extract_price(self, d, config):
        text = d[_TEXT]
        if _PRE_FILTER in config:
            text = self.run_user_filters(d, config[_PRE_FILTER], config[_FIELD_NAME])
        return self._relevant_text_from_context(d[_TEXT], self._extract_price(text), config[_FIELD_NAME])

    @staticmethod
    def _extract_price(text):
        return price_extractor.extract(text)

    def extract_height(self, d, config):
        text = d[_TEXT]
        if _PRE_FILTER in config:
            text = self.run_user_filters(d, config[_PRE_FILTER], config[_FIELD_NAME])
        return self._relevant_text_from_context(d[_TEXT], self._extract_height(text), config[_FIELD_NAME])

    @staticmethod
    def _extract_height(text):
        return height_extractor.extract(text)

    def extract_weight(self, d, config):
        text = d[_TEXT]
        if _PRE_FILTER in config:
            text = self.run_user_filters(d, config[_PRE_FILTER], config[_FIELD_NAME])
        return self._relevant_text_from_context(d[_TEXT], self._extract_weight(text), config[_FIELD_NAME])

    @staticmethod
    def _extract_weight(text):
        return weight_extractor.extract(text)

    def extract_address(self, d, config):
        text = d[_TEXT]
        if _PRE_FILTER in config:
            text = self.run_user_filters(d, config[_PRE_FILTER], config[_FIELD_NAME])
        return self._relevant_text_from_context(d[_TEXT], self._extract_address(text), config[_FIELD_NAME])

    @staticmethod
    def _extract_address(text):
        return address_extractor.extract(text)

    def extract_age(self, d, config):
        text = d[_TEXT]
        if _PRE_FILTER in config:
            text = self.run_user_filters(d, config[_PRE_FILTER], config[_FIELD_NAME])
        results = self._extract_age(text)
        if _POST_FILTER in config:
            post_filters = config[_POST_FILTER]
            results = self.run_post_filters_results(results, post_filters)
        return self._relevant_text_from_context(d[_TEXT], results, config[_FIELD_NAME])

    @staticmethod
    def _extract_age(text):
        return age_extractor.extract(text)

    def extract_review_id(self, d, config):
        text = d[_TEXT]
        if _PRE_FILTER in config:
            text = self.run_user_filters(d, config[_PRE_FILTER], config[_FIELD_NAME])
        return self._relevant_text_from_context(d[_TEXT], self._extract_review_id(text), config[_FIELD_NAME])

    @staticmethod
    def _extract_review_id(text):
        return review_id_extractor.extract(text)

    @staticmethod
    def handle_text_or_results(x):
        if isinstance(x, basestring) or isinstance(x, numbers.Number):
            o = dict()
            if isinstance(x, numbers.Number):
                x = str(x)
            o['value'] = x
            return [o]
        if isinstance(x, dict):
            return [x]
        if isinstance(x, list):
            return x
        return None

    def run_user_filters(self, d, filters, field_name):
        result = None
        if not isinstance(filters, list):
            filters = [filters]
        try:
            for text_filter in filters:
                try:
                    f = getattr(self, text_filter)
                    if f:
                        result = f(d, {_FIELD_NAME: field_name})
                except Exception as e:
                    result = None
                if not result:
                    result = Core.string_to_lambda(text_filter)(d[_TEXT])
        except Exception as e:
            print 'Error {} in {}'.format(e, 'run_user_filters')
        return result

    def run_post_filters_results(self, results, post_filters):
        if results:
            if not isinstance(results, list):
                results = [results]
            if not isinstance(post_filters, list):
                post_filters = [post_filters]
            out_results = list()
            for post_filter in post_filters:
                try:
                    f = getattr(self, post_filter)
                    if f:
                        for result in results:
                            val = f(result['value'])
                            if val:
                                result['value'] = val
                                out_results.append(result)
                except:
                    print 'Warn: No function {} defined in core.py'.format(post_filter)
                    # lets try lambda functions
                    for result in results:
                        val = Core.string_to_lambda(post_filter)(result['value'])
                        if val:
                            result['value'] = val
                            out_results.append(result)
            return out_results if len(out_results) > 0 else None

    @staticmethod
    def string_to_lambda(s):
        try:
            return lambda x: eval(s)
        except:
            print 'Error while converting {} to lambda'.format(s)
            return None

    @staticmethod
    def extract_readability(document, options=None):
        e = ReadabilityExtractor()
        return e.extract(document, options)

    def extract_title(self, html_content, options=None):
        if html_content:
            matches = re.search(self.html_title_regex, html_content, re.IGNORECASE | re.S)
            title = None
            if matches:
                title = matches.group(1)
                title = title.replace('\r', '')
                title = title.replace('\n', '')
                title = title.replace('\t', '')
            if not title:
                title = ''
            return {'text': title}
        return None

    @staticmethod
    def extract_crftokens(text, options=None, lowercase=True, create_structured_tokens=True):
        t = TokenizerExtractor(recognize_linebreaks=True, create_structured_tokens=create_structured_tokens)
        return t.extract(text, lowercase)

    @staticmethod
    def crftokens_to_lower(crf_tokens):
        lower_crf = copy.deepcopy(crf_tokens)
        for tk in lower_crf:
            tk['value'] = tk['value'].lower()
        return lower_crf

    @staticmethod
    def extract_tokens_from_crf(crf_tokens):
        return [tk['value'] for tk in crf_tokens]

    @staticmethod
    def extract_tokens_faithful(text, options=None):
        ft = FaithfulTokenizerExtractor(recognize_linebreaks=True, create_structured_tokens=True)
        return ft.extract(text)

    @staticmethod
    def extract_tokens_from_faithful(faithful_tokens):
        return [tk['value'] for tk in faithful_tokens]

    @staticmethod
    def filter_tokens(original_tokens, config):
        # config contains a list of types of tokens to be removed
        # [alphabet, digit, emoji, punctuation, html, html_entity, break]
        ft = FaithfulTokenizerExtractor(recognize_linebreaks=True, create_structured_tokens=True)
        ft.faithful_tokens = original_tokens
        # Return Tokens object which contains - tokens, reverse_map attributes
        # The object also has a method get_original_index() to retrieve index in faithful tokens
        return ft.filter_tokens(config)

    def extract_table(self, d, config):
        if _CONFIG in config:
            config = config[_CONFIG]
        te = table_extractor.TableExtraction()
        return te.extract(d)

    def entity_table_extractor(self, d, config):
        dic = set()
        # print config
        if 'dic' in config:
            # config = config[_CONFIG]
            dic = config['dic']
            dic = self.load_json(dic)

        te = table_extractor.EntityTableDataExtraction()
        res = te.extract(d, dic)
        return res if len(res) > 0 else None

    @staticmethod
    def extract_landmark(html, url, extraction_rules, threshold=0.5):
        return landmark_extraction.extract(html, url, extraction_rules, threshold)

    def prep_spacy(self):
        # self.nlp = spacy.load('en', entity=True)
        self.nlp = spacy.load('en')
        self.old_tokenizer = self.nlp.tokenizer
        self.nlp.tokenizer = lambda tokens: self.old_tokenizer.tokens_from_list(tokens)

    def load_matchers(self, field_name=None):
        if field_name:
            if field_name == _AGE:
                if _AGE not in self.matchers:
                    self.matchers[_AGE] = spacy_age_extractor.load_age_matcher(self.nlp)
            if field_name == _POSTING_DATE:
                if _POSTING_DATE not in self.matchers:
                    self.matchers[_POSTING_DATE] = spacy_date_extractor.load_date_matcher(self.nlp)
            if field_name == _SOCIAL_MEDIA:
                if _SOCIAL_MEDIA not in self.matchers:
                    self.matchers[_SOCIAL_MEDIA] = spacy_social_media_extractor.load_social_media_matcher(self.nlp)
            if field_name == _ADDRESS:
                if _ADDRESS not in self.matchers:
                    self.matchers[_ADDRESS] = spacy_address_extractor.load_address_matcher(self.nlp)

    @staticmethod
    def create_list_data_extraction(data_extraction, field_name, method=_EXTRACT_USING_DICTIONARY):
        out = list()
        if data_extraction:
            if field_name in data_extraction:
                extractions = data_extraction[field_name]
                if method in extractions:
                    out = Core.get_value_list_from_results(extractions[method]['results'])
        return out

    @staticmethod
    def get_value_list_from_results(results):
        out = list()
        if results:
            for result in results:
                out.append(result['value'])
        return out

    def extract_country_url(self, d, config):
        if not self.country_code_dict:
            try:
                self.country_code_dict = self.load_json_file(self.get_dict_file_name_from_config('country_code'))
            except:
                raise Exception('{} dictionary missing from resources'.format('country_code'))

        tokens_url = d[_SIMPLE_TOKENS]
        return self._relevant_text_from_context(tokens_url,
                                                url_country_extractor.extract(tokens_url, self.country_code_dict),
                                                config[_FIELD_NAME])

    def geonames_lookup(self, d, config):
        if not self.geonames_dict:
            try:
                self.geonames_dict = self.load_json_file(self.get_dict_file_name_from_config(_GEONAMES))
            except Exception:
                raise Exception('{} dictionary missing from resources'.format(_GEONAMES))

        if _CITY_NAME in d[_KNOWLEDGE_GRAPH]:
            cities = [x['key'] for x in d[_KNOWLEDGE_GRAPH][_CITY_NAME]]
        else:
            return None
        populated_places = self.add_origin_info(geonames_extractor.get_populated_places(cities, self.geonames_dict),
                                                'geonames_lookup', 'post_process', 1.0, d[_DOCUMENT_ID])
        return populated_places

    @staticmethod
    def parse_date(d, config=dict()):
        ignore_past_years = config['ignore_past_years'] if 'ignore_past_years' in config else 20
        ignore_future_dates = config['ignore_future_dates'] if 'ignore_future_dates' in config else True
        if isinstance(d, basestring):
            return Core.spacy_parse_date(d, ignore_past_years, ignore_future_dates)
        else:
            try:
                return date_parser.convert_to_iso_format(
                    date_parser.parse_date(d[_TEXT], ignore_future_dates=ignore_future_dates,
                                           ignore_past_years=ignore_past_years))
            except:
                return None

    @staticmethod
    def spacy_parse_date(str_date, ignore_past_years=20, ignore_future_dates=True):
        try:
            return date_parser.convert_to_iso_format(
                date_parser.parse_date(str_date, ignore_future_dates=ignore_future_dates,
                                       ignore_past_years=ignore_past_years))
        except:
            return None

    @staticmethod
    def filter_age(d, config=None):
        if isinstance(d, basestring) or isinstance(d, numbers.Number):
            text = d
        else:
            text = d[_TEXT]
        try:
            text = text.replace('\n', '')
            text = text.replace('\t', '')
            num = int(text)
            return num if 18 <= num <= 65 else None
        except:
            pass
        return None

    def country_from_states(self, d, config):
        if not self.state_to_country_dict:
            try:
                self.state_to_country_dict = self.load_json_file(self.get_dict_file_name_from_config(_STATE_TO_COUNTRY))
            except Exception:
                raise Exception('{} dictionary missing from resources'.format(_STATE_TO_COUNTRY))

        if _STATE in d[_KNOWLEDGE_GRAPH]:
            states = [x['key'] for x in d[_KNOWLEDGE_GRAPH][_STATE]]
        else:
            return None

        return geonames_extractor.get_country_from_states(states, self.state_to_country_dict)

    def country_feature(self, d, config):
        return country_classifier.calc_country_feature(d[_KNOWLEDGE_GRAPH], self.state_to_country_dict)

    def create_city_state_country_triple(self, d, config):
        if not self.state_to_codes_lower_dict:
            try:
                self.state_to_codes_lower_dict = self.load_json_file(
                    self.get_dict_file_name_from_config(_STATE_TO_CODES_LOWER))
            except Exception as e:
                raise ValueError('{} dictionary missing from resources'.format(_STATE_TO_CODES_LOWER))
        if not self.populated_cities:
            try:
                self.populated_cities = self.load_json_file(self.get_dict_file_name_from_config(_POPULATED_CITIES))
            except Exception as e:
                raise ValueError('{} dictionary missing from resources'.format(_POPULATED_CITIES))

        try:
            priori_lst = ['city_state_together', 'city_state_code_together',
                          'city_country_together', 'city_state_separate',
                          'city_country_separate', 'city_state_code_separate']
            results = [[] for i in range(len(priori_lst) + 1)]
            knowledge_graph = d[_KNOWLEDGE_GRAPH]
            if "populated_places" in knowledge_graph:
                pop_places = knowledge_graph["populated_places"]
                for place in pop_places:
                    city_state_together_count = 0
                    city_state_separate_count = 0
                    city_state_code_together_count = 0
                    city_state_code_separate_count = 0
                    city_country_together_count = 0
                    city_country_separate_count = 0
                    city = place["value"]

                    state = place['provenance'][0]['qualifiers'][_STATE] if _STATE in place['provenance'][0][
                        'qualifiers'] else ""

                    # in some cases, place['provenance'][0]['qualifiers'][_STATE] might be None
                    if not state:
                        state = ''

                    country = place['provenance'][0]['qualifiers'][_COUNTRY] if _COUNTRY in place['provenance'][0][
                        'qualifiers'] else ""

                    # in some cases, place['provenance'][0]['qualifiers'][_COUNTRY] might be None
                    if not country:
                        country = ''
                    document_id = place['provenance'][0]['source'][_DOCUMENT_ID]

                    if state in self.state_to_codes_lower_dict:
                        state_code = self.state_to_codes_lower_dict[state]
                    else:
                        state_code = None

                    cities = list()

                    if _CITY_NAME in knowledge_graph:
                        city_name_objects = knowledge_graph[_CITY_NAME]
                        for city_name_object in city_name_objects:
                            if city == city_name_object["value"]:
                                for prov in city_name_object["provenance"]:
                                    if "context" in prov["source"]:
                                        cities.append((prov["source"]["segment"], prov["source"]["context"]["start"],
                                                       prov["source"]["context"]["end"]))

                    states = list()
                    if country == "united states":
                        if _STATE in knowledge_graph:
                            state_objects = knowledge_graph[_STATE]
                            for state_object in state_objects:
                                if state == state_object["value"]:
                                    for prov in state_object["provenance"]:
                                        if "context" in prov["source"]:
                                            states.append(
                                                (prov["source"]["segment"], prov["source"]["context"]["start"],
                                                 prov["source"]["context"]["end"]))

                    countries = list()
                    if _COUNTRY in knowledge_graph:
                        country_objects = knowledge_graph[_COUNTRY]
                        for country_object in country_objects:
                            if country == country_object["value"]:
                                for prov in country_object["provenance"]:
                                    if "context" in prov["source"]:
                                        countries.append(
                                            (prov["source"]["segment"], prov["source"]["context"]["start"],
                                             prov["source"]["context"]["end"]))

                    state_codes = list()
                    if country == "united states":
                        if state_code:
                            if "states_usa_codes" in knowledge_graph:
                                states_usa_objects = knowledge_graph["states_usa_codes"]
                                for state_usa_object in states_usa_objects:
                                    if state_code == state_usa_object["value"]:
                                        for prov in state_usa_object["provenance"]:
                                            if "context" in prov["source"]:
                                                state_codes.append(
                                                    (prov["source"]["segment"], prov["source"]["context"]["start"],
                                                     prov["source"]["context"]["end"]))

                    if cities:
                        segments = list()
                        for a_city in cities:
                            for a_state in states:
                                if a_city[0] == a_state[0] and a_city[1] != a_state[1] and (
                                                abs(a_city[2] - a_state[1]) < 3 or abs(a_city[1] - a_state[2]) < 3):
                                    city_state_together_count += 1
                                    if a_city[0] not in segments:
                                        segments.append(a_city[0])
                                else:
                                    city_state_separate_count += 1
                            for a_state_code in state_codes:
                                if a_city[0] == a_state_code[0] and a_city[1] != a_state_code[1] and a_state_code[1] - \
                                        a_city[2] < 3 and a_state_code[1] - a_city[2] > 0:
                                    city_state_code_together_count += 1
                                    if a_city[0] not in segments:
                                        segments.append(a_city[0])
                                else:
                                    city_state_code_separate_count += 1
                            for a_country in countries:
                                if a_city[0] == a_country[0] and a_city[1] != a_country[1] and (
                                                abs(a_city[2] - a_country[1]) < 5 or abs(a_city[1] - a_country[2]) < 3):
                                    city_country_together_count += 1
                                    if a_city[0] not in segments:
                                        segments.append(a_city[0])
                                else:
                                    city_country_separate_count += 1

                        result = dict()
                        origin = dict()
                        origin['method'] = 'create_city_state_country_triple'
                        origin[_DOCUMENT_ID] = document_id
                        origin['score'] = 1.0

                        qualifiers = dict()
                        qualifiers['city_state_together'] = city_state_together_count
                        qualifiers['city_state_separate'] = city_state_separate_count
                        qualifiers['city_state_code_together'] = city_state_code_together_count
                        qualifiers['city_state_code_separate'] = city_state_code_separate_count
                        qualifiers['city_country_together'] = city_country_together_count
                        qualifiers['city_country_separate'] = city_country_separate_count
                        qualifiers['population'] = place["provenance"][0]["qualifiers"]['population']
                        qualifiers['longitude'] = place["provenance"][0]["qualifiers"]['longitude']
                        qualifiers['latitude'] = place["provenance"][0]["qualifiers"]['latitude']

                        result['metadata'] = qualifiers

                        for priori_idx, counter in enumerate(priori_lst):
                            if country == "united states":
                                result_value = city + ',' + state
                            else:
                                result_value = city + ',' + country
                            result['key'] = city + ':' + state + ':' + country + ':' + str(
                                place["provenance"][0]["qualifiers"]['longitude']) + ':' + str(
                                place["provenance"][0]["qualifiers"]['latitude'])
                            if qualifiers[counter] > 0:
                                if priori_idx < 3:
                                    result['value'] = result_value + "-1.0"
                                    origin['segment'] = counter + ' in'
                                    for segment in segments:
                                        origin['segment'] += ' ' + segment
                                elif priori_idx < 5:
                                    result['value'] = result_value + "-0.8"
                                    origin['segment'] = counter + ' in somewhere'
                                else:
                                    result['value'] = result_value + "-0.3"
                                    origin['segment'] = counter + ' in somewhere'
                                result['origin'] = origin
                                results[priori_idx].append(result)
                                break
                            else:
                                if isinstance(self.populated_cities, dict):
                                    if priori_idx == 5 and city in self.populated_cities:
                                        if self.populated_cities[city]["country"] == country:
                                            if "state" in self.populated_cities[city]:
                                                if self.populated_cities[city]["state"] == state:
                                                    result['value'] = result_value + "-0.1"
                                                    origin['segment'] = 'none'
                                                    result['origin'] = origin
                                                    results[priori_idx + 1].append(result)
                                            else:
                                                result['value'] = result_value + "-0.1"
                                                origin['segment'] = 'none'
                                                result['origin'] = origin
                                                results[priori_idx + 1].append(result)
                                else:
                                    if priori_idx == 5 and city in self.populated_cities:
                                        result['value'] = result_value + "-0.1"
                                        origin['segment'] = 'none'
                                        result['origin'] = origin
                                        results[priori_idx + 1].append(result)

            return_result = None
            for priori in range(len(priori_lst) + 1):
                if results[priori]:
                    if priori < 3:
                        return_result = results[priori]
                        break
                    else:
                        high_pop = 0
                        high_idx = 0
                        for idx, a_result in enumerate(results[priori]):
                            if a_result['metadata']['population'] >= high_pop:
                                high_pop = a_result['metadata']['population']
                                high_idx = idx
                        return_result = [results[priori][high_idx]]
                        break
            return return_result

        except Exception as e:
            exc_type, exc_value, exc_traceback = sys.exc_info()
            lines = traceback.format_exception(exc_type, exc_value, exc_traceback)
            print ''.join(lines)
            self.log('Exception in create_city_state_country_triple()', _EXCEPTION, url=d[_URL], doc_id=d[_DOCUMENT_ID])
            return None

    @staticmethod
    def print_p(x):
        print json.dumps(x, indent=2)

    def filter_results(self, d, config):
        if _KNOWLEDGE_GRAPH not in d:
            return d
        if _STOP_WORD_DICTIONARIES not in config:
            return d

        new_results = list()

        field_name = config[_FIELD_NAME]
        self.load_stop_words(field_name, config[_STOP_WORD_DICTIONARIES])
        if field_name in self.stop_word_dicts:
            if field_name in d[_KNOWLEDGE_GRAPH]:
                results = d[_KNOWLEDGE_GRAPH][field_name]
                for result in results:
                    if result['value'].lower() in self.stop_word_dicts[field_name]:
                        result['confidence'] = 0.3
                    new_results.append(result)
                d[_KNOWLEDGE_GRAPH][field_name] = new_results
        return d

    @staticmethod
    def create_kg_node_extractor(ds, config, doc, parent_doc_id, doc_id=None, url=None):
        """
        :param d: this is the matched part of doc using input_path
        :param config: config, field_name and segment_name
        :param doc: the input doc, need to add a field called nested_docs
        :param parent_doc_id: doc id of the doc
        :param doc_id: doc_id of the resulting nested doc
        :param url: optional, same as url of the doc
        :return: doc_id of the newly created CDR doc. Since its passed by reference, doc will get updated
                 Or not. who knows
        """
        if _SEGMENT_NAME not in config:
            raise KeyError('{} not found in the config for method: {}'.format(_SEGMENT_NAME, _CREATE_KG_NODE_EXTRACTOR))
        segment_name = config[_SEGMENT_NAME]

        if doc:
            if 'nested_docs' not in doc:
                doc['nested_docs'] = list()

        if not isinstance(ds, list):
            ds = [ds]

        extractions = list()
        for d in ds:
            class_type = None
            if '@type' in config:
                class_type = config['@type']

            timestamp_created = str(datetime.datetime.now().isoformat())

            result = dict()
            result['@timestamp_created'] = timestamp_created

            # result[_PARENT_DOC_ID] = parent_doc_id
            result[_CREATED_BY] = 'etk'
            if url:
                result[_URL] = url

            result[_CONTENT_EXTRACTION] = dict()

            if not doc_id:
                if isinstance(d, basestring) or isinstance(d, numbers.Number):
                    if isinstance(d, numbers.Number):
                        d = str(d)
                    doc_id = hashlib.sha256('{}{}'.format(d, timestamp_created)).hexdigest().upper()
                elif isinstance(d, dict):
                    if _DOC_ID in d and d[_DOC_ID] and isinstance(d[_DOC_ID], basestring):
                        doc_id = d[_DOC_ID]
                    else:
                        doc_id = hashlib.sha256('{}{}'.format(json.dumps(d), timestamp_created)).hexdigest().upper()
                    if '@type' in d:
                        class_type = d['@type']
                else:
                    raise ValueError('cannot process a list of lists: {}, in the method: {}', d,
                                     _CREATE_KG_NODE_EXTRACTOR)

            result[_DOCUMENT_ID] = doc_id
            result['doc_id'] = doc_id

            if class_type:
                result['@type'] = class_type

            result[_CONTENT_EXTRACTION][segment_name] = d

            doc['nested_docs'].append(result)
            extractions.append({'value': doc_id, 'metadata': {'timestamp_created': timestamp_created}})
        return extractions<|MERGE_RESOLUTION|>--- conflicted
+++ resolved
@@ -462,16 +462,11 @@
                         for input_path in input_paths:
                             if _FIELDS in de_config:
                                 if input_path not in self.data_extraction_path:
-<<<<<<< HEAD
-                                    print input_path
-                                    self.data_extraction_path[input_path] = parse(input_path)
-=======
                                     try:
                                         self.data_extraction_path[input_path] = parse(input_path)
                                     except:
                                         raise InvalidJsonPathException(
                                             '\'{}\' is not a valid json path'.format(input_path))
->>>>>>> 251af9d7
                                 matches = self.data_extraction_path[input_path].find(doc)
                                 for match in matches:
                                     # First rule of DATA Extraction club: Get tokens
