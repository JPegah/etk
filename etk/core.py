--- conflicted
+++ resolved
@@ -960,7 +960,6 @@
             print e
             return None
 
-<<<<<<< HEAD
     def extract_using_custom_spacy(self, d, config):
         field_name = config[_FIELD_NAME]
         field_rules = self.load_json_file(self.get_spacy_field_rules_from_config(config[_SPACY_FIELD_RULES]))
@@ -969,20 +968,6 @@
 
         # call the custom spacy extractor
         results = custom_spacy_extractor.extract(field_rules, d[_SIMPLE_TOKENS_ORIGINAL_CASE], self.nlp)
-        print json.dumps(results, indent=2)
-=======
-    def extract_using_custom_spacy(self, d, config, field_rules=None):
-        field_name = config[_FIELD_NAME]
-        if not field_rules:
-            field_rules = self.load_json_file(self.get_spacy_field_rules_from_config(config[_SPACY_FIELD_RULES]))
-        if not self.custom_nlp:
-            self.prep_custom_spacy()
-
-        # nlp_doc = self.nlp(d[_TEXT])
-
-        # call the custom spacy extractor
-        results = custom_spacy_extractor.extract(field_rules, d[_TEXT], self.custom_nlp)
->>>>>>> 23f57e7a
         return results
 
     def extract_using_spacy(self, d, config):
