# import all extractors
from spacy_extractors import age_extractor as spacy_age_extractor
from spacy_extractors import social_media_extractor as spacy_social_media_extractor
from spacy_extractors import date_extractor as spacy_date_extractor
from spacy_extractors import address_extractor as spacy_address_extractor
from data_extractors import landmark_extraction
from data_extractors import dictionary_extractor
from data_extractors import regex_extractor
from data_extractors import height_extractor
from data_extractors import weight_extractor
from data_extractors import address_extractor
from data_extractors import age_extractor
from data_extractors import table_extractor
from data_extractors import url_country_extractor
from data_extractors import geonames_extractor
from data_extractors.digPhoneExtractor import phone_extractor
from data_extractors.digEmailExtractor import email_extractor
from data_extractors.digPriceExtractor import price_extractor
from data_extractors.digReviewIDExtractor import review_id_extractor
from data_extractors import date_parser
from structured_extractors import ReadabilityExtractor, TokenizerExtractor
import json
import gzip
import re
import spacy
import codecs
from jsonpath_rw import parse
import time
import collections
import numbers
from tldextract import tldextract

_KNOWLEDGE_GRAPH = "knowledge_graph"
_EXTRACTION_POLICY = 'extraction_policy'
_KEEP_EXISTING = 'keep_existing'
_REPLACE = 'replace'
_ERROR_HANDLING = 'error_handling'
_IGNORE_EXTRACTION = 'ignore_extraction'
_IGNORE_DOCUMENT = 'ignore_document'
_RAISE_ERROR = 'raise_error'
_CITY = 'city'
_STATE = 'state'
_COUNTRY = 'country'
_CONTENT_EXTRACTION = 'content_extraction'
_SPACY_EXTRACTION = 'spacy_extraction'
_RAW_CONTENT = 'raw_content'
_INPUT_PATH = 'input_path'
_READABILITY = 'readability'
_LANDMARK = 'landmark'
_TITLE = 'title'
_DESCRIPTION = "description"
_STRICT = 'strict'
_FIELD_NAME = 'field_name'
_CONTENT_STRICT = 'content_strict'
_CONTENT_RELAXED = 'content_relaxed'
_YES = 'yes'
_NO = 'no'
_RECALL_PRIORITY = 'recall_priority'
_INFERLINK_EXTRACTIONS = 'inferlink_extractions'
_LANDMARK_THRESHOLD = 'landmark_threshold'
_LANDMARK_RULES = 'landmark_rules'
_URL = 'url'
_AGE = 'age'
_POSTING_DATE = 'posting_date'
_SOCIAL_MEDIA = 'social_media'
_ADDRESS = 'address'
_RESOURCES = 'resources'
_DATA_EXTRACTION = 'data_extraction'
_FIELDS = 'fields'
_EXTRACTORS = 'extractors'
_TOKENS = 'tokens'
_SIMPLE_TOKENS = 'simple_tokens'
_TEXT = 'text'
_DICTIONARY = 'dictionary'
_NGRAMS = 'ngrams'
_JOINER = 'joiner'
_PRE_FILTER = 'pre_filter'
_POST_FILTER = 'post_filter'
_PRE_PROCESS = "pre_process"
_TABLE = "table"
_STOP_WORDS = "stop_words"

_EXTRACT_USING_DICTIONARY = "extract_using_dictionary"
_EXTRACT_USING_REGEX = "extract_using_regex"
_EXTRACT_FROM_LANDMARK = "extract_from_landmark"
_EXTRACT_PHONE = "extract_phone"
_EXTRACT_EMAIL = "extract_email"
_EXTRACT_PRICE = "extract_price"
_EXTRACT_HEIGHT = "extract_height"
_EXTRACT_WEIGHT = "extract_weight"
_EXTRACT_ADDRESS = "extract_address"
_EXTRACT_AGE = "extract_age"

_CONFIG = "config"
_DICTIONARIES = "dictionaries"
_INFERLINK = "inferlink"
_HTML = "html"

_SEGMENT_TITLE = "title"
_SEGMENT_INFERLINK_DESC = "inferlink_description"
_SEGMENT_OTHER = "other_segment"

_METHOD_INFERLINK = "inferlink"

_SOURCE_TYPE = "source_type"
_OBFUSCATION = "obfuscation"

_INCLUDE_CONTEXT = "include_context"
_KG_ENHANCEMENT = "kg_enhancement"
_DOCUMENT_ID = "document_id"
_TLD = 'tld'


class Core(object):

    def __init__(self, extraction_config=None, debug=False, load_spacy=False):
        self.extraction_config = extraction_config
        self.debug = debug
        self.html_title_regex = r'<title>(.*)?</title>'
        self.tries = dict()
        self.global_extraction_policy = None
        self.global_error_handling = None
        # to make sure we do not parse json_paths more times than needed, we define the following 2 properties
        self.content_extraction_path = None
        self.data_extraction_path = dict()
        if load_spacy:
            self.prep_spacy()
        else:
            self.nlp = None
        self.country_code_dict = None
        self.matchers = dict()
        self.geonames_dict = None

    """ Define all API methods """

    def process(self, doc, create_knowledge_graph=False):
        if self.extraction_config:
            doc_id = None
            if _DOCUMENT_ID in self.extraction_config:
                doc_id_field = self.extraction_config[_DOCUMENT_ID]
                if doc_id_field in doc:
                    doc_id = doc[doc_id_field]
                    doc[_DOCUMENT_ID] = doc_id
                else:
                    raise KeyError('{} not found in the input document'.format(doc_id_field))
            if _EXTRACTION_POLICY in self.extraction_config:
                self.global_extraction_policy = self.extraction_config[_EXTRACTION_POLICY]
            if _ERROR_HANDLING in self.extraction_config:
                self.global_error_handling = self.extraction_config[_ERROR_HANDLING]

            """Handle content extraction first aka Phase 1"""
            if _CONTENT_EXTRACTION in self.extraction_config:
                if _CONTENT_EXTRACTION not in doc:
                    doc[_CONTENT_EXTRACTION] = dict()
                ce_config = self.extraction_config[_CONTENT_EXTRACTION]
                html_path = ce_config[_INPUT_PATH] if _INPUT_PATH in ce_config else None
                if not html_path:
                    raise KeyError('{} not found in extraction_config'.format(_INPUT_PATH))

                if not self.content_extraction_path:
                    start_time = time.time()
                    self.content_extraction_path = parse(html_path)
                    time_taken = time.time() - start_time
                    if self.debug:
                        print 'time taken to process parse %s' % time_taken
                start_time = time.time()
                matches = self.content_extraction_path.find(doc)
                time_taken = time.time() - start_time
                if self.debug:
                    print 'time taken to process matches %s' % time_taken
                extractors = ce_config[_EXTRACTORS]
                for index in range(len(matches)):
                    for extractor in extractors.keys():
                        if extractor == _READABILITY:
                            re_extractors = extractors[extractor]
                            if isinstance(re_extractors, dict):
                                re_extractors = [re_extractors]
                            for re_extractor in re_extractors:
                                doc[_CONTENT_EXTRACTION] = self.run_readability(doc[_CONTENT_EXTRACTION],
                                                                                matches[index].value, re_extractor)
                        elif extractor == _TITLE:
                            doc[_CONTENT_EXTRACTION] = self.run_title(doc[_CONTENT_EXTRACTION], matches[index].value,
                                                                          extractors[extractor])
                        elif extractor == _LANDMARK:
                            doc[_CONTENT_EXTRACTION] = self.run_landmark(doc[_CONTENT_EXTRACTION], matches[index].value,
                                                                         extractors[extractor], doc[_URL])
                        elif extractor == _TABLE:
                            doc[_CONTENT_EXTRACTION] = self.run_table_extractor(doc[_CONTENT_EXTRACTION],
                                                                        matches[index].value, extractors[extractor])
                # Add the url as segment as well
                if _URL in doc and doc[_URL] and doc[_URL].strip() != '':
                    doc[_CONTENT_EXTRACTION][_URL] = dict()
                    doc[_CONTENT_EXTRACTION][_URL][_TEXT] = doc[_URL]
                    doc[_TLD] = self.extract_tld(doc[_URL])

            """Phase 2: The Data Extraction"""
            if _DATA_EXTRACTION in self.extraction_config:
                de_configs = self.extraction_config[_DATA_EXTRACTION]
                if isinstance(de_configs, dict):
                    de_configs = [de_configs]

                for i in range(len(de_configs)):
                    de_config = de_configs[i]
                    input_paths = de_config[_INPUT_PATH] if _INPUT_PATH in de_config else None
                    if not input_paths:
                        raise KeyError('{} not found for data extraction in extraction_config'.format(_INPUT_PATH))

                    if not isinstance(input_paths, list):
                        input_paths = [input_paths]

                    for input_path in input_paths:
                        if _FIELDS in de_config:
                            if input_path not in self.data_extraction_path:
                                self.data_extraction_path[input_path] = parse(input_path)
                            matches = self.data_extraction_path[input_path].find(doc)
                            for match in matches:
                                # First rule of DATA Extraction club: Get tokens
                                # Get the crf tokens
                                if _TOKENS not in match.value:
                                    match.value[_TOKENS] = self.extract_crftokens(match.value[_TEXT])
                                if _SIMPLE_TOKENS not in match.value:
                                    match.value[_SIMPLE_TOKENS] = self.extract_tokens_from_crf(match.value[_TOKENS])
                                fields = de_config[_FIELDS]
                                for field in fields.keys():
                                    """
                                        Special case for inferlink extractions:
                                        For eg, We do not want to extract name from inferlink_posting-date #DUH
                                    """
                                    run_extractor = True
                                    full_path = str(match.full_path)
                                    segment = self.determine_segment(full_path)
                                    if _INFERLINK in full_path:
                                        if field not in full_path:
                                            run_extractor = False
                                        if _DESCRIPTION in full_path or _TITLE in full_path:
                                            run_extractor = True
                                    if run_extractor:
                                        if _EXTRACTORS in fields[field]:
                                            extractors = fields[field][_EXTRACTORS]
                                            for extractor in extractors.keys():
                                                try:
                                                    foo = getattr(self, extractor)
                                                except:
                                                    foo = None
                                                if foo:
                                                    # score is 1.0 because every method thinks it is the best
                                                    score = 1.0
                                                    method = extractor
                                                    if _CONFIG not in extractors[extractor]:
                                                        extractors[extractor][_CONFIG] = dict()
                                                    extractors[extractor][_CONFIG][_FIELD_NAME] = field
                                                    ep = self.determine_extraction_policy(extractors[extractor])
                                                    if extractor == _EXTRACT_FROM_LANDMARK:
                                                        if _INFERLINK_EXTRACTIONS in full_path and field in full_path:
                                                            method = _METHOD_INFERLINK
                                                            if self.check_if_run_extraction(match.value, field,
                                                                                            extractor,
                                                                                            ep):

                                                                results = foo(doc, extractors[extractor][_CONFIG])
                                                                if results:
                                                                    self.add_data_extraction_results(match.value, field,
                                                                                                     extractor,
                                                                                                self.add_origin_info(
                                                                                                         results,
                                                                                                         method,
                                                                                                         segment,
                                                                                                         score, doc_id))
                                                                    if create_knowledge_graph:
                                                                        self.create_knowledge_graph(doc, field, results)
                                                    else:
                                                        if self.check_if_run_extraction(match.value, field,
                                                                                        extractor,
                                                                                        ep):
                                                            results = foo(match.value,
                                                                          extractors[extractor][_CONFIG])
                                                            if results:
                                                                self.add_data_extraction_results(match.value, field,
                                                                                                 extractor,
                                                                                                 self.add_origin_info(
                                                                                                     results,
                                                                                                     method,
                                                                                                     segment,
                                                                                                     score, doc_id))
                                                                if create_knowledge_graph:
                                                                    self.create_knowledge_graph(doc, field, results)

            if _KNOWLEDGE_GRAPH in doc and doc[_KNOWLEDGE_GRAPH]:
                doc[_KNOWLEDGE_GRAPH] = self.reformat_knowledge_graph(doc[_KNOWLEDGE_GRAPH])

            """Optional Phase 3: Knowledge Graph Enhancement"""
            if _KG_ENHANCEMENT in self.extraction_config:
                kg_configs = self.extraction_config[_KG_ENHANCEMENT]
                if isinstance(kg_configs, dict):
                    kg_configs = [kg_configs]

                for i in range(len(kg_configs)):
                    kg_config = kg_configs[i]
                    input_paths = kg_config[_INPUT_PATH] if _INPUT_PATH in kg_config else None
                    if not input_paths:
                        raise KeyError(
                            '{} not found for knowledge graph enhancement in extraction_config'.format(_INPUT_PATH))

                    if not isinstance(input_paths, list):
                        input_paths = [input_paths]

                    for input_path in input_paths:
                        if _FIELDS in kg_config:
                            if input_path not in self.data_extraction_path:
                                self.data_extraction_path[input_path] = parse(input_path)
                            matches = self.data_extraction_path[input_path].find(doc)
                            for match in matches:
                                fields = kg_config[_FIELDS]
                                for field in fields.keys():
                                    if _EXTRACTORS in fields[field]:
                                        extractors = fields[field][_EXTRACTORS]
                                        for extractor in extractors.keys():
                                            try:
                                                foo = getattr(self, extractor)
                                            except:
                                                foo = None
                                            if foo:
                                                if _CONFIG not in extractors[extractor]:
                                                    extractors[extractor][_CONFIG] = dict()
                                                extractors[extractor][_CONFIG][_FIELD_NAME] = field
                                                results = foo(match.value, extractors[extractor][_CONFIG])
                                                if results:
                                                    doc[_KNOWLEDGE_GRAPH][field] = results

        return doc

    @staticmethod
    def extract_tld(url):
        return tldextract.extract(url).domain + '.' + tldextract.extract(url).suffix

    @staticmethod
    def create_knowledge_graph(doc, field_name, extractions):
        if _KNOWLEDGE_GRAPH not in doc:
            doc[_KNOWLEDGE_GRAPH] = dict()

        if field_name not in doc[_KNOWLEDGE_GRAPH]:
            doc[_KNOWLEDGE_GRAPH][field_name] = dict()

        for extraction in extractions:
            key = extraction['value']
            if (isinstance(key, basestring) or isinstance(key, numbers.Number)) and field_name != _POSTING_DATE:
                # try except block because unicode characters will not be lowered
                try:
                    key = str(key).strip().lower()
                except:
                    pass
            if 'metadata' in extraction:
                sorted_metadata = Core.sort_dict(extraction['metadata'])
                for k, v in sorted_metadata.iteritems():
                    if v and v.strip() != '':
                        key += '-' + str(k) + ':' + str(v)

            if key not in doc[_KNOWLEDGE_GRAPH][field_name]:
                doc[_KNOWLEDGE_GRAPH][field_name][key] = list()
            doc[_KNOWLEDGE_GRAPH][field_name][key].append(extraction)

        return doc

    @staticmethod
    def reformat_knowledge_graph(knowledge_graph):
        new_kg = dict()
        for semantic_type in knowledge_graph.keys():
            new_kg[semantic_type] = list()
            values = knowledge_graph[semantic_type]
            for key in values.keys():
                o = dict()
                o['key'] = key
                new_provenances, metadata, value = Core.rearrange_provenance(values[key])
                o['provenance'] = new_provenances
                if metadata:
                    o['qualifiers'] = metadata
                o['value'] = value
                # default confidence value, to be updated by later analysis
                o['confidence'] = 1000
                new_kg[semantic_type].append(o)
        return new_kg

    @staticmethod
    def rearrange_provenance(old_provenances):
        new_provenances = list()
        metadata = None
        value = None
        for prov in old_provenances:
            new_prov = dict()
            method = None
            confidence = None

            if 'origin' in prov:
                origin = prov['origin']
                if 'obfuscation' in prov:
                    origin['extraction_metadata'] = dict()
                    origin['extraction_metadata']['obfuscation'] = prov['obfuscation']
                method = origin['method']
                confidence = origin['score']
                origin.pop('score', None)
                origin.pop('method', None)
                new_prov['source'] = origin

            if 'context' in prov:
                new_prov['source']['context'] = prov['context']
            if 'metadata' in prov and not metadata:
                metadata = prov['metadata']
            if method:
                new_prov["method"] = method
            if not value:
                value = prov['value']
            new_prov['extracted_value'] = value
            if confidence:
                new_prov['confidence'] = dict()
                new_prov['confidence']['extraction'] = confidence
            new_provenances.append(new_prov)
        return new_provenances, metadata, value

    @staticmethod
    def add_data_extraction_results(d, field_name, method_name, results):
        if _DATA_EXTRACTION not in d:
            d[_DATA_EXTRACTION] = dict()
        if field_name not in d[_DATA_EXTRACTION]:
            d[_DATA_EXTRACTION][field_name] = dict()
        if method_name not in d[_DATA_EXTRACTION][field_name]:
            d[_DATA_EXTRACTION][field_name][method_name] = dict()
        if isinstance(results, dict):
            results = [results]
        if 'results' not in d[_DATA_EXTRACTION][field_name][method_name]:
            d[_DATA_EXTRACTION][field_name][method_name]['results'] = results
        else:
            d[_DATA_EXTRACTION][field_name][method_name]['results'].extend(results)
        return d

    @staticmethod
    def check_if_run_extraction(d, field_name, method_name, extraction_policy):
        if _DATA_EXTRACTION not in d:
            return True
        if field_name not in d[_DATA_EXTRACTION]:
            return True
        if method_name not in d[_DATA_EXTRACTION][field_name]:
            return True
        if 'results' not in d[_DATA_EXTRACTION][field_name][method_name]:
            return True
        else:
            if extraction_policy == _REPLACE:
                return True
        return False

    @staticmethod
    def determine_segment(json_path):
        segment = _SEGMENT_OTHER
        if _SEGMENT_INFERLINK_DESC in json_path:
            segment = _SEGMENT_INFERLINK_DESC
        elif _INFERLINK in json_path and _SEGMENT_INFERLINK_DESC not in json_path:
            segment = _HTML
        elif _CONTENT_STRICT in json_path:
            segment = _CONTENT_STRICT
        elif _CONTENT_RELAXED in json_path:
            segment = _CONTENT_RELAXED
        elif _TITLE in json_path:
            segment = _TITLE
        elif _URL in json_path:
            segment = _URL
        return segment

    @staticmethod
    def add_origin_info(results, method, segment, score, doc_id=None):
        if results:
            for result in results:
                o = dict()
                o['segment'] = segment
                o['method'] = method
                o['score'] = score
                if doc_id:
                    o[_DOCUMENT_ID] = doc_id
                result['origin'] = o
        return results

    def run_landmark(self, content_extraction, html, landmark_config, url):
        field_name = landmark_config[_FIELD_NAME] if _FIELD_NAME in landmark_config else _INFERLINK_EXTRACTIONS
        ep = self.determine_extraction_policy(landmark_config)
        extraction_rules = self.consolidate_landmark_rules()
        if _LANDMARK_THRESHOLD in landmark_config:
            pct = landmark_config[_LANDMARK_THRESHOLD]
            if not 0.0 <= pct <= 1.0:
                raise ValueError('landmark threshold should be a float between {} and {}'.format(0.0, 1.0))
        else:
            pct = 0.5
        if field_name not in content_extraction or (field_name in content_extraction and ep == _REPLACE):
            content_extraction[field_name] = dict()
            start_time = time.time()
            ifl_extractions = Core.extract_landmark(html, url, extraction_rules, pct)
            time_taken = time.time() - start_time
            if self.debug:
                print 'time taken to process landmark %s' % time_taken
            if ifl_extractions:
                for key in ifl_extractions:
                    o = dict()
                    o[key] = dict()
                    o[key]['text'] = ifl_extractions[key]
                    content_extraction[field_name].update(o)
        return content_extraction

    def consolidate_landmark_rules(self):
        rules = dict()
        if _RESOURCES in self.extraction_config:
            resources = self.extraction_config[_RESOURCES]
            if _LANDMARK in resources:
                landmark_rules_file_list = resources[_LANDMARK]
                for landmark_rules_file in landmark_rules_file_list:
                    rules.update(Core.load_json_file(landmark_rules_file))
                return rules
            else:
                raise KeyError('{}.{} not found in provided extraction config'.format(_RESOURCES, _LANDMARK))
        else:
            raise KeyError('{} not found in provided extraction config'.format(_RESOURCES))

    def get_dict_file_name_from_config(self, dict_name):
        if _RESOURCES in self.extraction_config:
            resources = self.extraction_config[_RESOURCES]
            if _DICTIONARIES in resources:
                if dict_name in resources[_DICTIONARIES]:
                    return resources[_DICTIONARIES][dict_name]
                else:
                    raise KeyError(
                        '{}.{}.{} not found in provided extraction config'.format(_RESOURCES, _DICTIONARIES, dict_name))
            else:
                raise KeyError('{}.{} not found in provided extraction config'.format(_RESOURCES, _DICTIONARIES))
        else:
            raise KeyError('{} not found in provided extraction config'.format(_RESOURCES))

    def run_title(self, content_extraction, html, title_config):
        field_name = title_config[_FIELD_NAME] if _FIELD_NAME in title_config else _TITLE
        ep = self.determine_extraction_policy(title_config)
        if field_name not in content_extraction or (field_name in content_extraction and ep == _REPLACE):
            start_time = time.time()
            extracted_title = self.extract_title(html)
            if extracted_title:
                content_extraction[field_name] = extracted_title
            time_taken = time.time() - start_time
            if self.debug:
                print 'time taken to process title %s' % time_taken
        return content_extraction

    def run_table_extractor(self, content_extraction, html, table_config):
        field_name = table_config[_FIELD_NAME] if _FIELD_NAME in table_config else _TABLE
        ep = self.determine_extraction_policy(table_config)
        if field_name not in content_extraction or (field_name in content_extraction and ep == _REPLACE):
            start_time = time.time()
            content_extraction[field_name] = self.extract_table(html)
            time_taken = time.time() - start_time
            if self.debug:
                print 'time taken to process table %s' % time_taken
        return content_extraction

    def run_readability(self, content_extraction, html, re_extractor):
        recall_priority = False
        field_name = None
        if _STRICT in re_extractor:
            recall_priority = False if re_extractor[_STRICT] == _YES else True
            field_name = _CONTENT_RELAXED if recall_priority else _CONTENT_STRICT
        options = {_RECALL_PRIORITY: recall_priority}

        if _FIELD_NAME in re_extractor:
            field_name = re_extractor[_FIELD_NAME]
        ep = self.determine_extraction_policy(re_extractor)
        start_time = time.time()
        readability_text = self.extract_readability(html, options)
        time_taken = time.time() - start_time
        if self.debug:
            print 'time taken to process readability %s' % time_taken
        if readability_text:
            if field_name not in content_extraction or (field_name in content_extraction and ep == _REPLACE):
                content_extraction[field_name] = readability_text
        return content_extraction

    def determine_extraction_policy(self, config):
        ep = _REPLACE
        if not config:
            return ep
        if _EXTRACTION_POLICY in config:
            ep = config[_EXTRACTION_POLICY]
        elif self.global_extraction_policy:
            ep = self.global_extraction_policy
        if ep and ep != _KEEP_EXISTING and ep != _REPLACE:
            raise ValueError('extraction_policy can either be {} or {}'.format(_KEEP_EXISTING, _REPLACE))
        return ep

    @staticmethod
    def _relevant_text_from_context(text_or_tokens, results, field_name):
        if results:
            tokens_len = len(text_or_tokens)
            if not isinstance(results, list):
                results = [results]
            for result in results:
                if 'context' in result:
                    start = int(result['context']['start'])
                    end = int(result['context']['end'])
                    if isinstance(text_or_tokens, basestring):
                        if start - 10 < 0:
                            new_start = 0
                        else:
                            new_start = start - 10
                        if end + 10 > tokens_len:
                            new_end = tokens_len
                        else:
                            new_end = end + 10
                        relevant_text = '<etk \'attribute\' = \'{}\'>{}</etk>'.format(field_name,
                                                                                      text_or_tokens[start:end].encode(
                                                                                          'utf-8'))
                        result['context']['text'] = '{} {} {}'.format(text_or_tokens[new_start:start].encode('utf-8'),
                                                                      relevant_text,
                                                                      text_or_tokens[end:new_end].encode('utf-8'))
                        result['context']['input'] = _TEXT
                    else:
                        if start - 5 < 0:
                            new_start = 0
                        else:
                            new_start = start - 5
                        if end + 5 > tokens_len:
                            new_end = tokens_len
                        else:
                            new_end = end + 5
                        relevant_text = '<etk \'attribute\' = \'{}\'>{}</etk>'.format(field_name,
                                                                                      ' '.join(text_or_tokens[
                                                                                               start:end]).encode(
                                                                                          'utf-8'))
                        result['context']['text'] = '{} {} {} '.format(
                            ' '.join(text_or_tokens[new_start:start]).encode('utf-8'),
                            relevant_text,
                            ' '.join(text_or_tokens[end:new_end]).encode('utf-8'))
                        result['context']['tokens_left'] = text_or_tokens[new_start:start]
                        result['context']['tokens_right'] = text_or_tokens[end:new_end]
                        result['context']['input'] = _TOKENS
        return results

    @staticmethod
    def sort_dict(dictionary):
        return collections.OrderedDict(sorted(dictionary.items()))

    @staticmethod
    def load_json_file(file_name):
        json_x = json.load(codecs.open(file_name, 'r'))
        return json_x

    def load_trie(self, file_name):
        values = json.load(gzip.open(file_name), 'utf-8')
        trie = dictionary_extractor.populate_trie(map(lambda x: x.lower(), values))
        return trie

    def load_dictionary(self, field_name, dict_name):
        if field_name not in self.tries:
            self.tries[field_name] = self.load_trie(self.get_dict_file_name_from_config(dict_name))

    def extract_using_dictionary(self, d, config):
        field_name = config[_FIELD_NAME]
        # this method is self aware that it needs tokens as input
        tokens = d[_SIMPLE_TOKENS]

        if not tokens:
            return None
        if _DICTIONARY not in config:
            raise KeyError('No dictionary specified for {}'.format(field_name))

        self.load_dictionary(field_name, config[_DICTIONARY])

        pre_process = None
        if _PRE_PROCESS in config and len(config[_PRE_PROCESS]) > 0:
            pre_process = self.string_to_lambda(config[_PRE_PROCESS][0])
        if not pre_process:
            pre_process = lambda x: x

        pre_filter = None
        if _PRE_FILTER in config and len(config[_PRE_FILTER]) > 0:
            pre_filter = self.string_to_lambda(config[_PRE_FILTER][0])
        if not pre_filter:
            pre_filter = lambda x: x

        post_filter = None
        if _PRE_FILTER in config and len(config[_PRE_FILTER]) > 0:
            post_filter = self.string_to_lambda(config[_PRE_FILTER][0])
        if not post_filter:
            post_filter = lambda x: isinstance(x, basestring)

        ngrams = int(config[_NGRAMS]) if _NGRAMS in config else 1

        joiner = config[_JOINER] if _JOINER in config else ' '

        return self._relevant_text_from_context(d[_SIMPLE_TOKENS], self._extract_using_dictionary(tokens, pre_process,
                                                                                                  self.tries[
                                                                                                      field_name],
                                                                                                  pre_filter,
                                                                                                  post_filter,
                                                                                                  ngrams, joiner),
                                                                                                        field_name)

    @staticmethod
    def _extract_using_dictionary(tokens, pre_process, trie, pre_filter, post_filter, ngrams, joiner):
        result = dictionary_extractor.extract_using_dictionary(tokens, pre_process=pre_process,
                                                               trie=trie,
                                                               pre_filter=pre_filter,
                                                               post_filter=post_filter,
                                                               ngrams=ngrams,
                                                               joiner=joiner)
        return result if result and len(result) > 0 else None

    def extract_using_regex(self, d, config):
        # this method is self aware that it needs the text, so look for text in the input d
        text = d[_TEXT]
        include_context = True
        if "include_context" in config and config['include_context'].lower() == 'false':
            include_context = False
        if "regex" not in config:
            raise KeyError('No regular expression found in {}'.format(json.dumps(config)))
        regex = config["regex"]
        flags = 0
        if "regex_options" in config:
            regex_options = config['regex_options']
            if not isinstance(regex_options, list):
                raise ValueError("regular expression options should be a list in {}".format(json.dumps(config)))
            for regex_option in regex_options:
                flags = flags | eval("re." + regex_option)
        if _PRE_FILTER in config:
            text = self.run_user_filters(d, config[_PRE_FILTER], config[_FIELD_NAME])

        result = self._extract_using_regex(text, regex, include_context, flags)
        # TODO ADD code to handle post_filters
        return self._relevant_text_from_context(d[_TEXT], result, config[_FIELD_NAME])

    @staticmethod
    def _extract_using_regex(text, regex, include_context, flags):
        try:
            result = regex_extractor.extract(text, regex, include_context, flags)
            return result if result and len(result) > 0 else None
        except Exception as e:
            print e
            return None

    def extract_using_spacy(self, d, config):
        field_name = config[_FIELD_NAME]
        if not self.nlp:
            self.prep_spacy()

        nlp_doc = self.nlp(d[_SIMPLE_TOKENS])
        self.load_matchers(field_name)
        results = None
        if field_name == _AGE:
            results = self._relevant_text_from_context(d[_SIMPLE_TOKENS],
                                                       spacy_age_extractor.extract(nlp_doc, self.matchers[_AGE]), _AGE)
        elif field_name == _POSTING_DATE:
            results = self._relevant_text_from_context(d[_SIMPLE_TOKENS],
                                                       spacy_date_extractor.extract(nlp_doc,
                                                                        self.matchers[_POSTING_DATE]), _POSTING_DATE)
            if _POST_FILTER in config:
                post_filters = config[_POST_FILTER]
                results = self.run_post_filters_results(results, post_filters)

        elif field_name == _SOCIAL_MEDIA:
            results = self._relevant_text_from_context(d[_SIMPLE_TOKENS],
                                                       spacy_social_media_extractor.extract(nlp_doc,
                                                                        self.matchers[_SOCIAL_MEDIA]), _SOCIAL_MEDIA)
        elif field_name == _ADDRESS:
            results = self._relevant_text_from_context(d[_SIMPLE_TOKENS],
                                                       spacy_address_extractor.extract(nlp_doc,
                                                                                    self.matchers[_ADDRESS]), _ADDRESS)
        return results

    def extract_from_landmark(self, doc, config):
        field_name = config[_FIELD_NAME]
        if _CONTENT_EXTRACTION not in doc:
            return None
        if _INFERLINK_EXTRACTIONS not in doc[_CONTENT_EXTRACTION]:
            return None
        results = list()
        inferlink_extraction = doc[_CONTENT_EXTRACTION][_INFERLINK_EXTRACTIONS]
        fields = None
        if _FIELDS in config:
            fields = config[_FIELDS]
        pre_filters = None
        if _PRE_FILTER in config:
            pre_filters = config[_PRE_FILTER]

        post_filters = None
        if _POST_FILTER in config:
            post_filters = config[_POST_FILTER]

        if fields:
            for field in fields:
                if field in inferlink_extraction:
                    d = inferlink_extraction[field]
                    if pre_filters:
                        # Assumption all pre_filters are lambdas
                        d[_TEXT] = self.run_user_filters(d, pre_filters, config[_FIELD_NAME])
                    result = None
                    if post_filters:
                        post_result = self.run_user_filters(d, post_filters, config[_FIELD_NAME])
                        if post_result:
                            result = self.handle_text_or_results(post_result)
                    else:
                        result = self.handle_text_or_results(d[_TEXT])
                    if result:
                        results.extend(result)
        else:
            for field in inferlink_extraction.keys():
                # The logic below: if the inferlink rules do not have semantic information in the field names returned,
                #                                                                                               too bad
                if field_name in field:
                    d = inferlink_extraction[field]
                    if pre_filters:
                        # Assumption all pre_filters are lambdas
                        d[_TEXT] = self.run_user_filters(d, pre_filters, config[_FIELD_NAME])

                    result = None
                    if post_filters:
                        post_result = self.run_user_filters(d, post_filters, config[_FIELD_NAME])
                        if post_result:
                            result = self.handle_text_or_results(post_result)
                    else:
                        result = self.handle_text_or_results(d[_TEXT])
                    if result:
                        results.extend(result)
        return results if len(results) > 0 else None

    def extract_phone(self, d, config):
        tokens = d[_SIMPLE_TOKENS]
        # source type as in text vs url #SHRUG
        source_type = config[_SOURCE_TYPE] if _SOURCE_TYPE in config else 'text'
        include_context = True
        output_format= _OBFUSCATION
        # if _PRE_FILTER in config:
        #     text = self.run_user_filters(d, config[_PRE_FILTER], config[_FIELD_NAME])
        return self._relevant_text_from_context(d[_SIMPLE_TOKENS],
                                                self._extract_phone(tokens, source_type, include_context,
                                                                    output_format), config[_FIELD_NAME])

    @staticmethod
    def _extract_phone(tokens, source_type, include_context, output_format):
        result = phone_extractor.extract(tokens, source_type, include_context, output_format)
        return result if result else None

    def extract_email(self, d, config):
        text = d[_TEXT]
        include_context = True
        if _INCLUDE_CONTEXT in config:
            include_context = config[_INCLUDE_CONTEXT].upper() == 'TRUE'
        if _PRE_FILTER in config:
            text = self.run_user_filters(d, config[_PRE_FILTER], config[_FIELD_NAME])
        return self._relevant_text_from_context(d[_TEXT], self._extract_email(text, include_context),
                                                config[_FIELD_NAME])

    @staticmethod
    def _extract_email(text, include_context):
        """
        A regular expression based function to extract emails from text
        :param text: The input text.
        :param include_context: True or False, will include context matched by the regular expressions.
        :return: An object, with extracted email and/or context.
        """
        return email_extractor.extract(text, include_context)

    def extract_price(self, d, config):
        text = d[_TEXT]
        if _PRE_FILTER in config:
            text = self.run_user_filters(d, config[_PRE_FILTER], config[_FIELD_NAME])
        return self._relevant_text_from_context(d[_TEXT], self._extract_price(text), config[_FIELD_NAME])

    @staticmethod
    def _extract_price(text):
        return price_extractor.extract(text)

    def extract_height(self, d, config):
        text = d[_TEXT]
        if _PRE_FILTER in config:
            text = self.run_user_filters(d, config[_PRE_FILTER], config[_FIELD_NAME])
        return self._relevant_text_from_context(d[_TEXT], self._extract_height(text), config[_FIELD_NAME])

    @staticmethod
    def _extract_height(text):
        return height_extractor.extract(text)

    def extract_weight(self, d, config):
        text = d[_TEXT]
        if _PRE_FILTER in config:
            text = self.run_user_filters(d, config[_PRE_FILTER], config[_FIELD_NAME])
        return self._relevant_text_from_context(d[_TEXT], self._extract_weight(text), config[_FIELD_NAME])

    @staticmethod
    def _extract_weight(text):
        return weight_extractor.extract(text)

    def extract_address(self, d, config):
        text = d[_TEXT]
        if _PRE_FILTER in config:
            text = self.run_user_filters(d, config[_PRE_FILTER], config[_FIELD_NAME])
        return self._relevant_text_from_context(d[_TEXT], self._extract_address(text), config[_FIELD_NAME])

    @staticmethod
    def _extract_address(text):
        return address_extractor.extract(text)

    def extract_age(self, d, config):
        text = d[_TEXT]
        if _PRE_FILTER in config:
            text = self.run_user_filters(d, config[_PRE_FILTER], config[_FIELD_NAME])
        return self._relevant_text_from_context(d[_TEXT],self._extract_age(text), config[_FIELD_NAME])

    @staticmethod
    def _extract_age(text):
        return age_extractor.extract(text)

    def extract_review_id(self, d, config):
        text = d[_TEXT]
        if _PRE_FILTER in config:
            text = self.run_user_filters(d, config[_PRE_FILTER], config[_FIELD_NAME])
        return self._relevant_text_from_context(d[_TEXT], self._extract_review_id(text), config[_FIELD_NAME])

    @staticmethod
    def _extract_review_id(text):
        return review_id_extractor.extract(text)

    @staticmethod
    def handle_text_or_results(x):
        if isinstance(x, basestring):
            o = dict()
            o['value'] = x
            return [o]
        if isinstance(x, dict):
            return [x]
        if isinstance(x, list):
            return x
        return None

    def run_user_filters(self, d, filters, field_name):
        result = None
        if not isinstance(filters, list):
            filters = [filters]
        try:
            for text_filter in filters:
                try:
                    f = getattr(self, text_filter)
                    if f:
                        result = f(d, {_FIELD_NAME: field_name})
                except Exception as e:
                    result = None
                if not result:
                    result = Core.string_to_lambda(text_filter)(d[_TEXT])
        except Exception as e:
            print 'Error {} in {}'.format(e, 'run_user_filters')
        return result

    def run_post_filters_results(self, results, post_filters):
        if results:
            if not isinstance(results, list):
                results = [results]
            if not isinstance(post_filters, list):
                post_filters = [post_filters]
            out_results = list()
            for post_filter in post_filters:
                try:
                    f = getattr(self, post_filter)
                except Exception as e:
                    raise 'Exception: {}, no function {} defined in core.py'.format(e, post_filter)

                for result in results:
                    val = f(result['value'])
                    if val:
                        result['value'] = val
                        out_results.append(result)
            return out_results if len(out_results) > 0 else None

    @staticmethod
    def string_to_lambda(s):
        try:
            return lambda x: eval(s)
        except:
            print 'Error while converting {} to lambda'.format(s)
            return None

    @staticmethod
    def extract_readability(document, options=None):
        e = ReadabilityExtractor()
        return e.extract(document, options)

    def extract_title(self, html_content, options=None):
        if html_content:
            matches = re.search(self.html_title_regex, html_content, re.IGNORECASE | re.S)
            title = None
            if matches:
                title = matches.group(1)
                title = title.replace('\r', '')
                title = title.replace('\n', '')
                title = title.replace('\t', '')
            if not title:
                title = ''
            return {'text': title}
        return None

    @staticmethod
    def extract_crftokens(text, options=None):
        t = TokenizerExtractor(recognize_linebreaks=True, create_structured_tokens=True)
        return t.extract(text)

    @staticmethod
    def extract_tokens_from_crf(crf_tokens):
        return [tk['value'] for tk in crf_tokens]

    def extract_table(self, html_doc):
        return table_extractor.extract(html_doc)

    # def extract_stock_tickers(self, doc):
    #     return extract_stock_tickers(doc)

    # def extract_spacy(self, doc):
    #     return spacy_extractor.spacy_extract(doc)

    @staticmethod
    def extract_landmark(html, url, extraction_rules, threshold=0.5):
        return landmark_extraction.extract(html, url, extraction_rules, threshold)

    def prep_spacy(self):
        self.nlp = spacy.load('en')
        self.old_tokenizer = self.nlp.tokenizer
        self.nlp.tokenizer = lambda tokens: self.old_tokenizer.tokens_from_list(tokens)

    def load_matchers(self, field_name=None):
        if field_name:
            if field_name == _AGE:
                if _AGE not in self.matchers:
                    self.matchers[_AGE] = spacy_age_extractor.load_age_matcher(self.nlp)
            if field_name == _POSTING_DATE:
                if _POSTING_DATE not in self.matchers:
                    self.matchers[_POSTING_DATE] = spacy_date_extractor.load_date_matcher(self.nlp)
            if field_name == _SOCIAL_MEDIA:
                if _SOCIAL_MEDIA not in self.matchers:
                    self.matchers[_SOCIAL_MEDIA] = spacy_social_media_extractor.load_social_media_matcher(self.nlp)
            if field_name == _ADDRESS:
                if _ADDRESS not in self.matchers:
                    self.matchers[_ADDRESS] = spacy_address_extractor.load_address_matcher(self.nlp)

    @staticmethod
    def create_list_data_extraction(data_extraction, field_name, method=_EXTRACT_USING_DICTIONARY):
        out = list()
        if data_extraction:
            if field_name in data_extraction:
                extractions = data_extraction[field_name]
                if method in extractions:
                    out = Core.get_value_list_from_results(extractions[method]['results'])
        return out

    @staticmethod
    def get_value_list_from_results(results):
        out = list()
        if results:
            for result in results:
                out.append(result['value'])
        return out

    def extract_country_url(self, d, config):
        if not self.country_code_dict:
            try:
                self.country_code_dict = self.load_json_file(self.get_dict_file_name_from_config('country_code'))
            except:
                raise '{} dictionary missing from resources'.format('country_code')

        tokens_url = d[_SIMPLE_TOKENS]
        return self._relevant_text_from_context(tokens_url,
                                                url_country_extractor.extract(tokens_url, self.country_code_dict),
                                                config[_FIELD_NAME])

<<<<<<< HEAD
    def geonames_lookup(self, d, config):
        field_name = config[_FIELD_NAME]

        if not self.geonames_dict:
            try:
                self.geonames_dict = self.load_json_file(self.get_dict_file_name_from_config('geonames'))
            except Exception as e:
                raise '{} dictionary missing from resources'.format('geonames')

        if _CITY in d[_KNOWLEDGE_GRAPH]:
            cities = [x['value'] for x in d[_KNOWLEDGE_GRAPH][_CITY]]
        else:
            return None

        return geonames_extractor.get_populated_places(cities, self.geonames_dict)
=======
    @staticmethod
    def parse_date(str_date):
        return date_parser.convert_to_iso_format(date_parser.parse_date(str_date))
>>>>>>> 9020da15
<|MERGE_RESOLUTION|>--- conflicted
+++ resolved
@@ -1068,7 +1068,6 @@
                                                 url_country_extractor.extract(tokens_url, self.country_code_dict),
                                                 config[_FIELD_NAME])
 
-<<<<<<< HEAD
     def geonames_lookup(self, d, config):
         field_name = config[_FIELD_NAME]
 
@@ -1084,8 +1083,8 @@
             return None
 
         return geonames_extractor.get_populated_places(cities, self.geonames_dict)
-=======
+
     @staticmethod
     def parse_date(str_date):
         return date_parser.convert_to_iso_format(date_parser.parse_date(str_date))
->>>>>>> 9020da15
+
