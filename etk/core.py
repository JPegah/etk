import sys
stdout = sys.stdout
reload(sys)
sys.setdefaultencoding('utf-8')
sys.stdout = stdout
# import all extractors
from spacy_extractors import age_extractor as spacy_age_extractor
from spacy_extractors import social_media_extractor as spacy_social_media_extractor
from spacy_extractors import date_extractor as spacy_date_extractor
from spacy_extractors import address_extractor as spacy_address_extractor
from spacy_extractors import customized_extractor as custom_spacy_extractor
from data_extractors import landmark_extraction
from data_extractors import dictionary_extractor
from data_extractors import regex_extractor
from data_extractors import height_extractor
from data_extractors import weight_extractor
from data_extractors import address_extractor
from data_extractors import age_extractor
from data_extractors import table_extractor
from data_extractors import url_country_extractor
from data_extractors import geonames_extractor
from data_extractors.digPhoneExtractor import phone_extractor
from data_extractors.digEmailExtractor import email_extractor
from data_extractors.digPriceExtractor import price_extractor
from data_extractors.digReviewIDExtractor import review_id_extractor
from data_extractors import date_parser
from classifiers import country_classifier
from structured_extractors import ReadabilityExtractor, TokenizerExtractor, FaithfulTokenizerExtractor
import json
import gzip
import re
import spacy
import codecs
from jsonpath_rw import parse
import time
import collections
import numbers
from tldextract import tldextract
import pickle
import copy
from collections import OrderedDict
import unicodedata
import os
import sys

_KNOWLEDGE_GRAPH = "knowledge_graph"
_EXTRACTION_POLICY = 'extraction_policy'
_KEEP_EXISTING = 'keep_existing'
_REPLACE = 'replace'
_ERROR_HANDLING = 'error_handling'
_IGNORE_EXTRACTION = 'ignore_extraction'
_IGNORE_DOCUMENT = 'ignore_document'
_RAISE_ERROR = 'raise_error'
_CITY_NAME = 'city_name'
_STATE = 'state'
_COUNTRY = 'country'
_CONTENT_EXTRACTION = 'content_extraction'
_SPACY_EXTRACTION = 'spacy_extraction'
_RAW_CONTENT = 'raw_content'
_INPUT_PATH = 'input_path'
_READABILITY = 'readability'
_LANDMARK = 'landmark'
_TITLE = 'title'
_DESCRIPTION = "description"
_STRICT = 'strict'
_FIELD_NAME = 'field_name'
_CONTENT_STRICT = 'content_strict'
_CONTENT_RELAXED = 'content_relaxed'
_YES = 'yes'
_NO = 'no'
_RECALL_PRIORITY = 'recall_priority'
_INFERLINK_EXTRACTIONS = 'inferlink_extractions'
_LANDMARK_THRESHOLD = 'landmark_threshold'
_LANDMARK_RULES = 'landmark_rules'
_URL = 'url'
_AGE = 'age'
_POSTING_DATE = 'posting_date'
_SOCIAL_MEDIA = 'social_media'
_ADDRESS = 'address'
_RESOURCES = 'resources'
_SPACY_FIELD_RULES = "spacy_field_rules"
_DATA_EXTRACTION = 'data_extraction'
_FIELDS = 'fields'
_EXTRACTORS = 'extractors'
_TOKENS = 'tokens'
_TOKENS_ORIGINAL_CASE = "tokens_original_case"
_SIMPLE_TOKENS = 'simple_tokens'
_SIMPLE_TOKENS_ORIGINAL_CASE = 'simple_tokens_original_case'
_TEXT = 'text'
_DICTIONARY = 'dictionary'
_PICKLES = 'pickle'
_NGRAMS = 'ngrams'
_JOINER = 'joiner'
_PRE_FILTER = 'pre_filter'
_POST_FILTER = 'post_filter'
_PRE_PROCESS = "pre_process"
_TABLE = "table"
_STOP_WORDS = "stop_words"
_GEONAMES = "geonames"
_STATE_TO_COUNTRY = "state_to_country"
_STATE_TO_CODES_LOWER = "state_to_codes_lower"
_POPULATED_PLACES = "populated_places"

_EXTRACT_USING_DICTIONARY = "extract_using_dictionary"
_EXTRACT_USING_REGEX = "extract_using_regex"
_EXTRACT_FROM_LANDMARK = "extract_from_landmark"
_EXTRACT_PHONE = "extract_phone"
_EXTRACT_EMAIL = "extract_email"
_EXTRACT_PRICE = "extract_price"
_EXTRACT_HEIGHT = "extract_height"
_EXTRACT_WEIGHT = "extract_weight"
_EXTRACT_ADDRESS = "extract_address"
_EXTRACT_AGE = "extract_age"

_CONFIG = "config"
_DICTIONARIES = "dictionaries"
_INFERLINK = "inferlink"
_HTML = "html"

_SEGMENT_TITLE = "title"
_SEGMENT_INFERLINK_DESC = "inferlink_description"
_SEGMENT_OTHER = "other_segment"

_METHOD_INFERLINK = "inferlink"

_SOURCE_TYPE = "source_type"
_OBFUSCATION = "obfuscation"

_INCLUDE_CONTEXT = "include_context"
_KG_ENHANCEMENT = "kg_enhancement"
_DOCUMENT_ID = "document_id"
_TLD = 'tld'
_FEATURE_COMPUTATION = "feature_computation"


class Core(object):
    def __init__(self, extraction_config=None, debug=False, load_spacy=False):
        self.extraction_config = extraction_config
        self.debug = debug
        self.html_title_regex = r'<title>(.*)?</title>'
        self.tries = dict()
        self.pickles = dict()
        self.jobjs = dict()
        self.global_extraction_policy = None
        self.global_error_handling = None
        # to make sure we do not parse json_paths more times than needed, we define the following 2 properties
        self.content_extraction_path = None
        self.data_extraction_path = dict()
        if load_spacy:
            self.prep_spacy()
        else:
            self.nlp = None
        self.country_code_dict = None
        self.matchers = dict()
        self.geonames_dict = None
        self.state_to_country_dict = None
        self.state_to_codes_lower_dict = None

    """ Define all API methods """

    def process(self, doc, create_knowledge_graph=False):
        if self.extraction_config:
            doc_id = None
            if _DOCUMENT_ID in self.extraction_config:
                doc_id_field = self.extraction_config[_DOCUMENT_ID]
                if doc_id_field in doc:
                    doc_id = doc[doc_id_field]
                    doc[_DOCUMENT_ID] = doc_id
                else:
                    raise KeyError('{} not found in the input document'.format(doc_id_field))
            if _EXTRACTION_POLICY in self.extraction_config:
                self.global_extraction_policy = self.extraction_config[_EXTRACTION_POLICY]
            if _ERROR_HANDLING in self.extraction_config:
                self.global_error_handling = self.extraction_config[_ERROR_HANDLING]

            """Handle content extraction first aka Phase 1"""
            if _CONTENT_EXTRACTION in self.extraction_config:
                if _CONTENT_EXTRACTION not in doc:
                    doc[_CONTENT_EXTRACTION] = dict()
                ce_config = self.extraction_config[_CONTENT_EXTRACTION]
                html_path = ce_config[_INPUT_PATH] if _INPUT_PATH in ce_config else None
                if not html_path:
                    raise KeyError('{} not found in extraction_config'.format(_INPUT_PATH))

                if not self.content_extraction_path:
                    start_time = time.time()
                    self.content_extraction_path = parse(html_path)
                    time_taken = time.time() - start_time
                    if self.debug:
                        print 'time taken to process parse %s' % time_taken
                start_time = time.time()
                matches = self.content_extraction_path.find(doc)
                time_taken = time.time() - start_time
                if self.debug:
                    print 'time taken to process matches %s' % time_taken
                extractors = ce_config[_EXTRACTORS]
                for index in range(len(matches)):
                    for extractor in extractors.keys():
                        if extractor == _READABILITY:
                            re_extractors = extractors[extractor]
                            if isinstance(re_extractors, dict):
                                re_extractors = [re_extractors]
                            for re_extractor in re_extractors:
                                doc[_CONTENT_EXTRACTION] = self.run_readability(doc[_CONTENT_EXTRACTION],
                                                                                matches[index].value, re_extractor)
                        elif extractor == _TITLE:
                            doc[_CONTENT_EXTRACTION] = self.run_title(doc[_CONTENT_EXTRACTION], matches[index].value,
                                                                      extractors[extractor])
                        elif extractor == _LANDMARK:
                            doc[_CONTENT_EXTRACTION] = self.run_landmark(doc[_CONTENT_EXTRACTION], matches[index].value,
                                                                         extractors[extractor], doc[_URL])
                        elif extractor == _TABLE:
                            doc[_CONTENT_EXTRACTION] = self.run_table_extractor(doc[_CONTENT_EXTRACTION],
                                                                                matches[index].value,
                                                                                extractors[extractor])
                # Add the url as segment as well
                if _URL in doc and doc[_URL] and doc[_URL].strip() != '':
                    doc[_CONTENT_EXTRACTION][_URL] = dict()
                    doc[_CONTENT_EXTRACTION][_URL][_TEXT] = doc[_URL]
                    doc[_TLD] = self.extract_tld(doc[_URL])

            """Phase 2: The Data Extraction"""
            if _DATA_EXTRACTION in self.extraction_config:
                de_configs = self.extraction_config[_DATA_EXTRACTION]
                if isinstance(de_configs, dict):
                    de_configs = [de_configs]

                for i in range(len(de_configs)):
                    de_config = de_configs[i]
                    input_paths = de_config[_INPUT_PATH] if _INPUT_PATH in de_config else None
                    if not input_paths:
                        raise KeyError('{} not found for data extraction in extraction_config'.format(_INPUT_PATH))

                    if not isinstance(input_paths, list):
                        input_paths = [input_paths]

                    for input_path in input_paths:
                        if _FIELDS in de_config:
                            if input_path not in self.data_extraction_path:
                                self.data_extraction_path[input_path] = parse(input_path)
                            matches = self.data_extraction_path[input_path].find(doc)
                            for match in matches:
                                # First rule of DATA Extraction club: Get tokens
                                # Get the crf tokens
                                if _TEXT in match.value:
                                    if _TOKENS_ORIGINAL_CASE not in match.value:
                                        match.value[_TOKENS_ORIGINAL_CASE] = self.extract_crftokens(match.value[_TEXT],
                                                                                                    lowercase=False)
                                    if _TOKENS not in match.value:
                                        match.value[_TOKENS] = self.crftokens_to_lower(
                                            match.value[_TOKENS_ORIGINAL_CASE])
                                    if _SIMPLE_TOKENS not in match.value:
                                        match.value[_SIMPLE_TOKENS] = self.extract_tokens_from_crf(match.value[_TOKENS])
                                    if _SIMPLE_TOKENS_ORIGINAL_CASE not in match.value:
                                        match.value[_SIMPLE_TOKENS_ORIGINAL_CASE] = self.extract_tokens_from_crf(
                                            match.value[_TOKENS_ORIGINAL_CASE])
                                        # if _TOKENS not in match.value:
                                        #     match.value[_TOKENS] = self.extract_crftokens(match.value[_TEXT])
                                        # if _SIMPLE_TOKENS not in match.value:
                                        #     match.value[_SIMPLE_TOKENS] = self.extract_tokens_from_crf(match.value[_TOKENS])
                                fields = de_config[_FIELDS]
                                for field in fields.keys():
                                    if field != '*':
                                        """
                                            Special case for inferlink extractions:
                                            For eg, We do not want to extract name from inferlink_posting-date #DUH
                                        """
                                        run_extractor = True
                                        full_path = str(match.full_path)
                                        segment = self.determine_segment(full_path)
                                        if _INFERLINK in full_path:
                                            if field not in full_path:
                                                run_extractor = False
                                            if _DESCRIPTION in full_path or _TITLE in full_path:
                                                run_extractor = True
                                        if run_extractor:
                                            if _EXTRACTORS in fields[field]:
                                                extractors = fields[field][_EXTRACTORS]
                                                for extractor in extractors.keys():
                                                    try:
                                                        foo = getattr(self, extractor)
                                                    except:
                                                        foo = None
                                                    if foo:
                                                        # score is 1.0 because every method thinks it is the best
                                                        score = 1.0
                                                        method = extractor
                                                        if _CONFIG not in extractors[extractor]:
                                                            extractors[extractor][_CONFIG] = dict()
                                                        extractors[extractor][_CONFIG][_FIELD_NAME] = field
                                                        ep = self.determine_extraction_policy(extractors[extractor])
                                                        if extractor == _EXTRACT_FROM_LANDMARK:
                                                            if _INFERLINK_EXTRACTIONS in full_path and field in full_path:
                                                                method = _METHOD_INFERLINK
                                                                if self.check_if_run_extraction(match.value, field,
                                                                                                extractor,
                                                                                                ep):

                                                                    results = foo(doc, extractors[extractor][_CONFIG])
                                                                    if results:
                                                                        self.add_data_extraction_results(match.value,
                                                                                                         field,
                                                                                                         extractor,
                                                                                                         self.add_origin_info(
                                                                                                             results,
                                                                                                             method,
                                                                                                             segment,
                                                                                                             score,
                                                                                                             doc_id))
                                                                        if create_knowledge_graph:
                                                                            self.create_knowledge_graph(doc, field,
                                                                                                        results)
                                                        else:
                                                            if self.check_if_run_extraction(match.value, field,
                                                                                            extractor,
                                                                                            ep):
                                                                results = foo(match.value,
                                                                              extractors[extractor][_CONFIG])
                                                                if results:
                                                                    self.add_data_extraction_results(match.value, field,
                                                                                                     extractor,
                                                                                                     self.add_origin_info(
                                                                                                         results,
                                                                                                         method,
                                                                                                         segment,
                                                                                                         score, doc_id))
                                                                    if create_knowledge_graph:
                                                                        self.create_knowledge_graph(doc, field, results)
                                    else:  # extract whatever you can!
                                        if _EXTRACTORS in fields[field]:
                                            extractors = fields[field][_EXTRACTORS]
                                            for extractor in extractors.keys():
                                                try:
                                                    foo = getattr(self, extractor)
                                                except Exception as e:
                                                    foo = None
                                                if foo:
                                                    # score is 1.0 because every method thinks it is the best
                                                    score = 1.0
                                                    method = extractor
                                                    if _CONFIG not in extractors[extractor]:
                                                        extractors[extractor][_CONFIG] = dict()
                                                    ep = self.determine_extraction_policy(extractors[extractor])
                                                    if extractor == _EXTRACT_FROM_LANDMARK:
                                                        if _INFERLINK_EXTRACTIONS in full_path and field in full_path:
                                                            method = _METHOD_INFERLINK
                                                            if self.check_if_run_extraction(match.value, field,
                                                                                            extractor,
                                                                                            ep):

                                                                results = foo(doc, extractors[extractor][_CONFIG])
                                                                if results:
                                                                    self.add_data_extraction_results(match.value, field,
                                                                                                     extractor,
                                                                                                     self.add_origin_info(
                                                                                                         results,
                                                                                                         method,
                                                                                                         segment,
                                                                                                         score, doc_id))
                                                                    if create_knowledge_graph:
                                                                        self.create_knowledge_graph(doc, field, results)
                                                    else:
                                                        results = foo(match.value,
                                                                      extractors[extractor][_CONFIG])
                                                        if results:
                                                            for f, res in results.items():
                                                                # extractors[extractor][_CONFIG][_FIELD_NAME] = f
                                                                self.add_data_extraction_results(match.value, f,
                                                                                                 extractor,
                                                                                                 self.add_origin_info(
                                                                                                     res,
                                                                                                     method,
                                                                                                     segment,
                                                                                                     score, doc_id))
                                                                if create_knowledge_graph:
                                                                    self.create_knowledge_graph(doc, f, res)
                                                else:
                                                    print('method {} not found!'.format(extractor))

            """Optional Phase 3: Knowledge Graph Enhancement"""
            if _KG_ENHANCEMENT in self.extraction_config:
                kg_configs = self.extraction_config[_KG_ENHANCEMENT]
                if isinstance(kg_configs, dict):
                    kg_configs = [kg_configs]

                for i in range(len(kg_configs)):
                    kg_config = kg_configs[i]
                    input_paths = kg_config[_INPUT_PATH] if _INPUT_PATH in kg_config else None
                    if not input_paths:
                        raise KeyError(
                            '{} not found for knowledge graph enhancement in extraction_config'.format(_INPUT_PATH))

                    if not isinstance(input_paths, list):
                        input_paths = [input_paths]

                    for input_path in input_paths:
                        if _FIELDS in kg_config:
                            if input_path not in self.data_extraction_path:
                                self.data_extraction_path[input_path] = parse(input_path)
                            matches = self.data_extraction_path[input_path].find(doc)
                            for match in matches:
                                fields = kg_config[_FIELDS]
                                try:
                                    sorted_fields = self.sort_dictionary_by_fields(fields)
                                except:
                                    raise ValueError('Please ensure there is a priority added to every field in '
                                                     'knowledge_graph  enhancement and the priority is an int')
                                for i in range(0, len(sorted_fields)):
                                    field = sorted_fields[i][0]
                                    if _EXTRACTORS in fields[field]:
                                        extractors = fields[field][_EXTRACTORS]
                                        for extractor in extractors.keys():
                                            try:
                                                foo = getattr(self, extractor)
                                            except:
                                                foo = None
                                            if foo:
                                                if _CONFIG not in extractors[extractor]:
                                                    extractors[extractor][_CONFIG] = dict()
                                                extractors[extractor][_CONFIG][_FIELD_NAME] = field
                                                results = foo(match.value, extractors[extractor][_CONFIG])
                                                if results:
                                                    # doc[_KNOWLEDGE_GRA][field] = results
                                                    self.create_knowledge_graph(doc, field, results)

            """Optional Phase 4: feature computation"""
            if _FEATURE_COMPUTATION in self.extraction_config:
                kg_configs = self.extraction_config[_FEATURE_COMPUTATION]
                if isinstance(kg_configs, dict):
                    kg_configs = [kg_configs]

                for i in range(len(kg_configs)):
                    kg_config = kg_configs[i]
                    input_paths = kg_config[_INPUT_PATH] if _INPUT_PATH in kg_config else None
                    if not input_paths:
                        raise KeyError(
                            '{} not found for feature computation in extraction_config'.format(_INPUT_PATH))

                    if not isinstance(input_paths, list):
                        input_paths = [input_paths]

                    for input_path in input_paths:
                        if _FIELDS in kg_config:
                            if input_path not in self.data_extraction_path:
                                self.data_extraction_path[input_path] = parse(input_path)
                            matches = self.data_extraction_path[input_path].find(doc)
                            for match in matches:
                                fields = kg_config[_FIELDS]
                                for field in fields.keys():
                                    if _EXTRACTORS in fields[field]:
                                        extractors = fields[field][_EXTRACTORS]
                                        for extractor in extractors.keys():
                                            try:
                                                foo = getattr(self, extractor)
                                            except:
                                                foo = None
                                            if foo:
                                                if _CONFIG not in extractors[extractor]:
                                                    extractors[extractor][_CONFIG] = dict()
                                                extractors[extractor][_CONFIG][_FIELD_NAME] = field
                                                results = foo(match.value, extractors[extractor][_CONFIG])
                                                if results:
                                                    # doc[_KNOWLEDGE_GRAPH][field] = results
                                                    self.create_knowledge_graph(doc, field, results)


            if _KNOWLEDGE_GRAPH in doc and doc[_KNOWLEDGE_GRAPH]:
                doc[_KNOWLEDGE_GRAPH] = self.reformat_knowledge_graph(doc[_KNOWLEDGE_GRAPH])
                """ Add title and description as fields in the knowledge graph as well"""
                doc = Core.rearrange_description(doc)
                doc = Core.rearrange_title(doc)
        return doc

    @staticmethod
    def rearrange_description(doc):
        method = 'rearrange_description'
        description = None
        segment = ''
        if _CONTENT_EXTRACTION in doc:
            ce = doc[_CONTENT_EXTRACTION]
            if _INFERLINK_EXTRACTIONS in ce:
                if _DESCRIPTION in ce[_INFERLINK_EXTRACTIONS]:
                    description = ce[_INFERLINK_EXTRACTIONS][_DESCRIPTION][_TEXT]
                    segment = _INFERLINK
            if not description or description.strip() == '':
                if _CONTENT_STRICT in ce:
                    description = ce[_CONTENT_STRICT][_TEXT]
                    segment = _CONTENT_STRICT

            if description and description != '':
                if _KNOWLEDGE_GRAPH not in doc:
                    doc[_KNOWLEDGE_GRAPH] = dict()
                doc[_KNOWLEDGE_GRAPH][_DESCRIPTION] = list()
                o = dict()
                o['value'] = description
                o['key'] = 'description'
                o['confidence'] = 1000
                o['provenance'] = [Core.custom_provenance_object(method, segment, doc[_DOCUMENT_ID])]
                doc[_KNOWLEDGE_GRAPH][_DESCRIPTION].append(o)
        return doc

    @staticmethod
    def sort_dictionary_by_fields(dictionary):
        sorted_d = OrderedDict(sorted(dictionary.iteritems(), key=lambda x: x[1]['priority']))
        return sorted_d.items()

    @staticmethod
    def custom_provenance_object(method, segment, document_id):
        prov = dict()
        prov['method'] = method
        prov['source'] = dict()
        prov['source']['segment'] = segment
        prov['source'][_DOCUMENT_ID] = document_id
        return prov

    @staticmethod
    def rearrange_title(doc):
        method = 'rearrange_title'
        title = None
        segment = ''
        if _CONTENT_EXTRACTION in doc:
            ce = doc[_CONTENT_EXTRACTION]
            if _INFERLINK_EXTRACTIONS in ce:
                if _TITLE in ce[_INFERLINK_EXTRACTIONS]:
                    title = ce[_INFERLINK_EXTRACTIONS][_TITLE][_TEXT]
                    segment = _INFERLINK
            if not title or title.strip() == '':
                if _TITLE in ce:
                    title = ce[_TITLE][_TEXT]
                    segment = _HTML

            if title and title != '':
                if _KNOWLEDGE_GRAPH not in doc:
                    doc[_KNOWLEDGE_GRAPH] = dict()
                doc[_KNOWLEDGE_GRAPH][_TITLE] = list()
                o = dict()
                o['value'] = title
                o['key'] = 'title'
                o['confidence'] = 1000
                o['provenance'] = [Core.custom_provenance_object(method, segment, doc[_DOCUMENT_ID])]
                doc[_KNOWLEDGE_GRAPH][_TITLE].append(o)

        return doc

    @staticmethod
    def extract_tld(url):
        return tldextract.extract(url).domain + '.' + tldextract.extract(url).suffix

    @staticmethod
    def create_knowledge_graph(doc, field_name, extractions):
        if _KNOWLEDGE_GRAPH not in doc:
            doc[_KNOWLEDGE_GRAPH] = dict()

        if field_name not in doc[_KNOWLEDGE_GRAPH]:
            doc[_KNOWLEDGE_GRAPH][field_name] = dict()

        for extraction in extractions:
            key = extraction['value']
            if (isinstance(key, basestring) or isinstance(key, numbers.Number)) and field_name != _POSTING_DATE:
                # try except block because unicode characters will not be lowered
                try:
                    key = str(key).strip().lower()
                except:
                    pass
            if 'metadata' in extraction:
                sorted_metadata = Core.sort_dict(extraction['metadata'])
                for k, v in sorted_metadata.iteritems():
                    if isinstance(v, numbers.Number):
                        v = str(v)
                    # if v:
                    #     v = v.encode('utf-8')
                    if v and v.strip() != '':
                        # key += '-' + str(k) + ':' + str(v)
                        key = '{}-{}:{}'.format(key, k, v)

            if 'key' in extraction:
                key = extraction['key']

            if key not in doc[_KNOWLEDGE_GRAPH][field_name]:
                doc[_KNOWLEDGE_GRAPH][field_name][key] = list()
            doc[_KNOWLEDGE_GRAPH][field_name][key].append(extraction)

        return doc

    @staticmethod
    def reformat_knowledge_graph(knowledge_graph):
        new_kg = dict()
        for semantic_type in knowledge_graph.keys():
            new_kg[semantic_type] = list()
            values = knowledge_graph[semantic_type]
            for key in values.keys():
                o = dict()
                o['key'] = key
                new_provenances, metadata, value = Core.rearrange_provenance(values[key])
                o['provenance'] = new_provenances
                if metadata:
                    o['qualifiers'] = metadata
                o['value'] = value
                # default confidence value, to be updated by later analysis
                o['confidence'] = 1000
                new_kg[semantic_type].append(o)
        return new_kg

    @staticmethod
    def rearrange_provenance(old_provenances):
        new_provenances = list()
        metadata = None
        value = None
        for prov in old_provenances:
            new_prov = dict()
            method = None
            confidence = None

            if 'origin' in prov:
                origin = prov['origin']
                if 'obfuscation' in prov:
                    origin['extraction_metadata'] = dict()
                    origin['extraction_metadata']['obfuscation'] = prov['obfuscation']
                method = origin['method']
                confidence = origin['score']
                origin.pop('score', None)
                origin.pop('method', None)
                new_prov['source'] = origin

            if 'context' in prov:
                new_prov['source']['context'] = prov['context']
            if 'metadata' in prov and not metadata:
                metadata = prov['metadata']
            if method:
                new_prov["method"] = method
            if not value:
                value = prov['value']
            new_prov['extracted_value'] = value
            if confidence:
                new_prov['confidence'] = dict()
                new_prov['confidence']['extraction'] = confidence
            new_provenances.append(new_prov)
        return new_provenances, metadata, value

    @staticmethod
    def add_data_extraction_results(d, field_name, method_name, results):
        if _DATA_EXTRACTION not in d:
            d[_DATA_EXTRACTION] = dict()
        if field_name not in d[_DATA_EXTRACTION]:
            d[_DATA_EXTRACTION][field_name] = dict()
        if method_name not in d[_DATA_EXTRACTION][field_name]:
            d[_DATA_EXTRACTION][field_name][method_name] = dict()
        if isinstance(results, dict):
            results = [results]
        if 'results' not in d[_DATA_EXTRACTION][field_name][method_name]:
            d[_DATA_EXTRACTION][field_name][method_name]['results'] = results
        else:
            d[_DATA_EXTRACTION][field_name][method_name]['results'].extend(results)
        return d

    @staticmethod
    def check_if_run_extraction(d, field_name, method_name, extraction_policy):
        if _DATA_EXTRACTION not in d:
            return True
        if field_name not in d[_DATA_EXTRACTION]:
            return True
        if method_name not in d[_DATA_EXTRACTION][field_name]:
            return True
        if 'results' not in d[_DATA_EXTRACTION][field_name][method_name]:
            return True
        else:
            if extraction_policy == _REPLACE:
                return True
        return False

    @staticmethod
    def determine_segment(json_path):
        segment = _SEGMENT_OTHER
        if _SEGMENT_INFERLINK_DESC in json_path:
            segment = _SEGMENT_INFERLINK_DESC
        elif _INFERLINK in json_path and _SEGMENT_INFERLINK_DESC not in json_path:
            segment = _HTML
        elif _CONTENT_STRICT in json_path:
            segment = _CONTENT_STRICT
        elif _CONTENT_RELAXED in json_path:
            segment = _CONTENT_RELAXED
        elif _TITLE in json_path:
            segment = _TITLE
        elif _URL in json_path:
            segment = _URL
        return segment

    @staticmethod
    def add_origin_info(results, method, segment, score, doc_id=None):
        if results:
            for result in results:
                o = dict()
                o['segment'] = segment
                o['method'] = method
                o['score'] = score
                if doc_id:
                    o[_DOCUMENT_ID] = doc_id
                result['origin'] = o
        return results

    def run_landmark(self, content_extraction, html, landmark_config, url):
        field_name = landmark_config[_FIELD_NAME] if _FIELD_NAME in landmark_config else _INFERLINK_EXTRACTIONS
        ep = self.determine_extraction_policy(landmark_config)
        extraction_rules = self.consolidate_landmark_rules()
        if _LANDMARK_THRESHOLD in landmark_config:
            pct = landmark_config[_LANDMARK_THRESHOLD]
            if not 0.0 <= pct <= 1.0:
                raise ValueError('landmark threshold should be a float between {} and {}'.format(0.0, 1.0))
        else:
            pct = 0.5
        if field_name not in content_extraction or (field_name in content_extraction and ep == _REPLACE):
            start_time = time.time()
            ifl_extractions = Core.extract_landmark(html, url, extraction_rules, pct)
            if isinstance(ifl_extractions, list):
                # we have a rogue post type page, put it in its place
                content_extraction[field_name] = dict()
                content_extraction[field_name]['inferlink_posts'] = ifl_extractions
            else:
                time_taken = time.time() - start_time
                if self.debug:
                    print 'time taken to process landmark %s' % time_taken
                if ifl_extractions and len(ifl_extractions.keys()) > 0:
                    content_extraction[field_name] = dict()
                    for key in ifl_extractions:
                        o = dict()
                        o[key] = dict()
                        o[key]['text'] = ifl_extractions[key]
                        content_extraction[field_name].update(o)
        return content_extraction

    def consolidate_landmark_rules(self):
        rules = dict()
        if _RESOURCES in self.extraction_config:
            resources = self.extraction_config[_RESOURCES]
            if _LANDMARK in resources:
                landmark_rules_file_list = resources[_LANDMARK]
                for landmark_rules_file in landmark_rules_file_list:
                    rules.update(Core.load_json_file(landmark_rules_file))
                return rules
            else:
                raise KeyError('{}.{} not found in provided extraction config'.format(_RESOURCES, _LANDMARK))
        else:
            raise KeyError('{} not found in provided extraction config'.format(_RESOURCES))

    def get_dict_file_name_from_config(self, dict_name):
        if _RESOURCES in self.extraction_config:
            resources = self.extraction_config[_RESOURCES]
            if _DICTIONARIES in resources:
                if dict_name in resources[_DICTIONARIES]:
                    return resources[_DICTIONARIES][dict_name]
                else:
                    raise KeyError(
                        '{}.{}.{} not found in provided extraction config'.format(_RESOURCES, _DICTIONARIES, dict_name))
            else:
                raise KeyError('{}.{} not found in provided extraction config'.format(_RESOURCES, _DICTIONARIES))
        else:
            raise KeyError('{} not found in provided extraction config'.format(_RESOURCES))

    def get_pickle_file_name_from_config(self, pickle_name):
        if _RESOURCES in self.extraction_config:
            resources = self.extraction_config[_RESOURCES]
            if _PICKLES in resources:
                if pickle_name in resources[_PICKLES]:
                    return resources[_PICKLES][pickle_name]
                else:
                    raise KeyError(
                        '{}.{}.{} not found in provided extraction config'.format(_RESOURCES, _PICKLES, pickle_name))
            else:
                raise KeyError('{}.{} not found in provided extraction config'.format(_RESOURCES, _PICKLES))
        else:
            raise KeyError('{} not found in provided extraction config'.format(_RESOURCES))

    def get_spacy_field_rules_from_config(self, field_name):
        if _RESOURCES in self.extraction_config:
            resources = self.extraction_config[_RESOURCES]
            if _SPACY_FIELD_RULES in resources:
                if field_name in resources[_SPACY_FIELD_RULES]:
                    return resources[_SPACY_FIELD_RULES][field_name]
                else:
                    raise KeyError(
                        '{}.{}.{} not found in provided extraction config'.format(_RESOURCES, _SPACY_FIELD_RULES,
                                                                                  field_name))
            else:
                raise KeyError('{}.{} not found in provided extraction config'.format(_RESOURCES, _SPACY_FIELD_RULES))
        else:
            raise KeyError('{} not found in provided extraction config'.format(_RESOURCES))

    def run_title(self, content_extraction, html, title_config):
        field_name = title_config[_FIELD_NAME] if _FIELD_NAME in title_config else _TITLE
        ep = self.determine_extraction_policy(title_config)
        if field_name not in content_extraction or (field_name in content_extraction and ep == _REPLACE):
            start_time = time.time()
            extracted_title = self.extract_title(html)
            if extracted_title:
                content_extraction[field_name] = extracted_title
            time_taken = time.time() - start_time
            if self.debug:
                print 'time taken to process title %s' % time_taken
        return content_extraction

    def run_table_extractor(self, content_extraction, html, table_config):
        field_name = table_config[_FIELD_NAME] if _FIELD_NAME in table_config else _TABLE
        ep = self.determine_extraction_policy(table_config)
        if field_name not in content_extraction or (field_name in content_extraction and ep == _REPLACE):
            start_time = time.time()
            content_extraction[field_name] = self.extract_table(html)
            time_taken = time.time() - start_time
            if self.debug:
                print 'time taken to process table %s' % time_taken
        return content_extraction

    def run_readability(self, content_extraction, html, re_extractor):
        recall_priority = False
        field_name = None
        if _STRICT in re_extractor:
            recall_priority = False if re_extractor[_STRICT] == _YES else True
            field_name = _CONTENT_RELAXED if recall_priority else _CONTENT_STRICT
        options = {_RECALL_PRIORITY: recall_priority}

        if _FIELD_NAME in re_extractor:
            field_name = re_extractor[_FIELD_NAME]
        ep = self.determine_extraction_policy(re_extractor)
        start_time = time.time()
        readability_text = self.extract_readability(html, options)
        time_taken = time.time() - start_time
        if self.debug:
            print 'time taken to process readability %s' % time_taken
        if readability_text:
            if field_name not in content_extraction or (field_name in content_extraction and ep == _REPLACE):
                content_extraction[field_name] = readability_text
        return content_extraction

    def determine_extraction_policy(self, config):
        ep = _REPLACE
        if not config:
            return ep
        if _EXTRACTION_POLICY in config:
            ep = config[_EXTRACTION_POLICY]
        elif self.global_extraction_policy:
            ep = self.global_extraction_policy
        if ep and ep != _KEEP_EXISTING and ep != _REPLACE:
            raise ValueError('extraction_policy can either be {} or {}'.format(_KEEP_EXISTING, _REPLACE))
        return ep

    @staticmethod
    def _relevant_text_from_context(text_or_tokens, results, field_name):
        if results:
            tokens_len = len(text_or_tokens)
            if not isinstance(results, list):
                results = [results]
            for result in results:
                if 'context' in result:
                    start = int(result['context']['start'])
                    end = int(result['context']['end'])
                    if isinstance(text_or_tokens, basestring):
                        if start - 10 < 0:
                            new_start = 0
                        else:
                            new_start = start - 10
                        if end + 10 > tokens_len:
                            new_end = tokens_len
                        else:
                            new_end = end + 10
                        relevant_text = '<etk \'attribute\' = \'{}\'>{}</etk>'.format(field_name,
                                                                                      text_or_tokens[start:end].encode(
                                                                                          'utf-8'))
                        result['context']['text'] = '{} {} {}'.format(text_or_tokens[new_start:start].encode('utf-8'),
                                                                      relevant_text,
                                                                      text_or_tokens[end:new_end].encode('utf-8'))
                        result['context']['input'] = _TEXT
                    else:
                        if start - 5 < 0:
                            new_start = 0
                        else:
                            new_start = start - 5
                        if end + 5 > tokens_len:
                            new_end = tokens_len
                        else:
                            new_end = end + 5
                        relevant_text = '<etk \'attribute\' = \'{}\'>{}</etk>'.format(field_name,
                                                                                      ' '.join(text_or_tokens[
                                                                                               start:end]).encode(
                                                                                          'utf-8'))
                        result['context']['text'] = '{} {} {} '.format(
                            ' '.join(text_or_tokens[new_start:start]).encode('utf-8'),
                            relevant_text,
                            ' '.join(text_or_tokens[end:new_end]).encode('utf-8'))
                        result['context']['tokens_left'] = text_or_tokens[new_start:start]
                        result['context']['tokens_right'] = text_or_tokens[end:new_end]
                        result['context']['input'] = _TOKENS
        return results

    @staticmethod
    def sort_dict(dictionary):
        return collections.OrderedDict(sorted(dictionary.items()))

    @staticmethod
    def load_json_file(file_name):
        json_x = json.load(codecs.open(file_name, 'r'))
        return json_x

    def load_json(self, json_name):
        if json_name not in self.jobjs:
            self.jobjs[json_name] = self.load_json_file(self.get_pickle_file_name_from_config(json_name))
        return self.jobjs[json_name]

    def load_trie(self, file_name):
        values = json.load(gzip.open(file_name), 'utf-8')
        trie = dictionary_extractor.populate_trie(map(lambda x: x.lower(), values))
        return trie

    def load_dictionary(self, field_name, dict_name):
        if field_name not in self.tries:
            self.tries[field_name] = self.load_trie(self.get_dict_file_name_from_config(dict_name))

    def load_pickle_file(self, pickle_path):
        return pickle.load(open(pickle_path, 'rb'))

    def load_pickle(self, pickle_name):
        if pickle_name not in self.pickles:
            self.pickles[pickle_name] = self.load_pickle_file(self.get_pickle_file_name_from_config(pickle_name))
        return self.pickles[pickle_name]

    def classify_table(self, d, config):
        result = self.classify_table_(d, config)
        # return self._relevant_text_from_context([], result, config[_FIELD_NAME])
        return result

    def classify_table_(self, d, config):
        model = config['model']
        sem_types = config['sem_types']
        cl_model = self.load_pickle(model)
        sem_types = self.load_json(sem_types)
        tc = table_extractor.TableClassification(sem_types, cl_model)
        l = tc.predict_label(d)
        tarr = table_extractor.Toolkit.create_table_array(d)
        table_extractor.Toolkit.clean_cells(tarr)
        res = dict()
        res['value'] = l[2]
        res['all_labels'] = l
        res['context'] = dict(start=0, end=0, input=d['fingerprint'], text=str(tarr))
        res['tarr'] = tarr
        return [res]

    def table_data_extractor(self, d, config):
        result = self.table_data_extractor_(d, config)
        # return self._relevant_text_from_context([], result, config[_FIELD_NAME])
        return result

    def table_data_extractor_(self, d, config):
        sem_types = config['sem_types']
        sem_types = self.load_json(sem_types)
        method = config['method']
        model = config['model']
        if method == 'rule_based':
            model = self.load_json(model)
        else:
            model = self.load_pickle(model)
        tie = table_extractor.InformationExtraction(sem_types, method, model)
        results = tie.extract(d)
        return results

    def extract_using_dictionary(self, d, config):
        field_name = config[_FIELD_NAME]
        # this method is self aware that it needs tokens as input
        tokens = d[_SIMPLE_TOKENS]

        if not tokens:
            return None
        if _DICTIONARY not in config:
            raise KeyError('No dictionary specified for {}'.format(field_name))

        self.load_dictionary(field_name, config[_DICTIONARY])

        pre_process = None
        if _PRE_PROCESS in config and len(config[_PRE_PROCESS]) > 0:
            pre_process = self.string_to_lambda(config[_PRE_PROCESS][0])
        if not pre_process:
            pre_process = lambda x: x

        pre_filter = None
        if _PRE_FILTER in config and len(config[_PRE_FILTER]) > 0:
            pre_filter = self.string_to_lambda(config[_PRE_FILTER][0])
        if not pre_filter:
            pre_filter = lambda x: x

        post_filter = None
        if _PRE_FILTER in config and len(config[_PRE_FILTER]) > 0:
            post_filter = self.string_to_lambda(config[_PRE_FILTER][0])
        if not post_filter:
            post_filter = lambda x: isinstance(x, basestring)

        ngrams = int(config[_NGRAMS]) if _NGRAMS in config else 1

        joiner = config[_JOINER] if _JOINER in config else ' '

        return self._relevant_text_from_context(d[_SIMPLE_TOKENS], self._extract_using_dictionary(tokens, pre_process,
                                                                                                  self.tries[
                                                                                                      field_name],
                                                                                                  pre_filter,
                                                                                                  post_filter,
                                                                                                  ngrams, joiner),
                                                field_name)

    @staticmethod
    def _extract_using_dictionary(tokens, pre_process, trie, pre_filter, post_filter, ngrams, joiner):
        result = dictionary_extractor.extract_using_dictionary(tokens, pre_process=pre_process,
                                                               trie=trie,
                                                               pre_filter=pre_filter,
                                                               post_filter=post_filter,
                                                               ngrams=ngrams,
                                                               joiner=joiner)
        return result if result and len(result) > 0 else None

    def extract_website_domain(self, d, config):
        text = d[_TEXT]
        field_name = config[_FIELD_NAME]
        tld = self.extract_tld(text)
        results = {"value": tld}
        return self._relevant_text_from_context(d[_TEXT], results, field_name)

    def extract_using_regex(self, d, config):
        # this method is self aware that it needs the text, so look for text in the input d
        text = d[_TEXT]
        include_context = True
        if "include_context" in config and config['include_context'].lower() == 'false':
            include_context = False
        if "regex" not in config:
            raise KeyError('No regular expression found in {}'.format(json.dumps(config)))
        regex = config["regex"]
        flags = 0
        if "regex_options" in config:
            regex_options = config['regex_options']
            if not isinstance(regex_options, list):
                raise ValueError("regular expression options should be a list in {}".format(json.dumps(config)))
            for regex_option in regex_options:
                flags = flags | eval("re." + regex_option)
        if _PRE_FILTER in config:
            text = self.run_user_filters(d, config[_PRE_FILTER], config[_FIELD_NAME])

        result = self._extract_using_regex(text, regex, include_context, flags)
        # TODO ADD code to handle post_filters
        return self._relevant_text_from_context(d[_TEXT], result, config[_FIELD_NAME])

    @staticmethod
    def _extract_using_regex(text, regex, include_context, flags):
        try:
            result = regex_extractor.extract(text, regex, include_context, flags)
            return result if result and len(result) > 0 else None
        except Exception as e:
            print e
            return None

    def extract_using_custom_spacy(self, d, config, field_rules=None):
        if not field_rules:
            field_rules = self.load_json_file(self.get_spacy_field_rules_from_config(config[_SPACY_FIELD_RULES]))
        if not self.nlp:
            self.prep_spacy()

        # call the custom spacy extractor
        nlp_doc = self.nlp(d[_SIMPLE_TOKENS_ORIGINAL_CASE])
        results = self._relevant_text_from_context(d[_SIMPLE_TOKENS_ORIGINAL_CASE], custom_spacy_extractor.extract(field_rules, nlp_doc, self.nlp), config[_FIELD_NAME])
        return results

    def extract_using_spacy(self, d, config):
        field_name = config[_FIELD_NAME]
        if not self.nlp:
            self.prep_spacy()

        nlp_doc = self.nlp(d[_SIMPLE_TOKENS])
        self.load_matchers(field_name)
        results = None
        if field_name == _AGE:
            results = self._relevant_text_from_context(d[_SIMPLE_TOKENS],
                                                       spacy_age_extractor.extract(nlp_doc, self.matchers[_AGE]), _AGE)
        elif field_name == _POSTING_DATE:
            results = self._relevant_text_from_context(d[_SIMPLE_TOKENS],
                                                       spacy_date_extractor.extract(nlp_doc,
                                                                                    self.matchers[_POSTING_DATE]),
                                                       _POSTING_DATE)
            if _POST_FILTER in config:
                post_filters = config[_POST_FILTER]
                results = self.run_post_filters_results(results, post_filters)

        elif field_name == _SOCIAL_MEDIA:
            results = self._relevant_text_from_context(d[_SIMPLE_TOKENS],
                                                       spacy_social_media_extractor.extract(nlp_doc,
                                                                                            self.matchers[
                                                                                                _SOCIAL_MEDIA]),
                                                       _SOCIAL_MEDIA)
        elif field_name == _ADDRESS:
            results = self._relevant_text_from_context(d[_SIMPLE_TOKENS],
                                                       spacy_address_extractor.extract(nlp_doc,
                                                                                       self.matchers[_ADDRESS]),
                                                       _ADDRESS)
        return results

    def extract_from_landmark(self, doc, config):
        field_name = config[_FIELD_NAME]
        if _CONTENT_EXTRACTION not in doc:
            return None
        if _INFERLINK_EXTRACTIONS not in doc[_CONTENT_EXTRACTION]:
            return None
        results = list()
        inferlink_extraction = doc[_CONTENT_EXTRACTION][_INFERLINK_EXTRACTIONS]
        fields = None
        if _FIELDS in config:
            fields = config[_FIELDS]
        pre_filters = None
        if _PRE_FILTER in config:
            pre_filters = config[_PRE_FILTER]

        post_filters = None
        if _POST_FILTER in config:
            post_filters = config[_POST_FILTER]

        if fields:
            for field in fields:
                if field in inferlink_extraction:
                    d = inferlink_extraction[field]
                    if pre_filters:
                        # Assumption all pre_filters are lambdas
                        d[_TEXT] = self.run_user_filters(d, pre_filters, config[_FIELD_NAME])
                    result = None
                    if post_filters:
                        post_result = self.run_user_filters(d, post_filters, config[_FIELD_NAME])
                        if post_result:
                            result = self.handle_text_or_results(post_result)
                    else:
                        result = self.handle_text_or_results(d[_TEXT])
                    if result:
                        results.extend(result)
        else:
            for field in inferlink_extraction.keys():
                # The logic below: if the inferlink rules do not have semantic information in the field names returned,
                #                                                                                               too bad
                if field_name in field:
                    d = inferlink_extraction[field]
                    if pre_filters:
                        # Assumption all pre_filters are lambdas
                        d[_TEXT] = self.run_user_filters(d, pre_filters, config[_FIELD_NAME])

                    result = None
                    if post_filters:
                        post_result = self.run_user_filters(d, post_filters, config[_FIELD_NAME])
                        if post_result:
                            result = self.handle_text_or_results(post_result)
                    else:
                        result = self.handle_text_or_results(d[_TEXT])
                    if result:
                        results.extend(result)
        return results if len(results) > 0 else None

    def extract_phone(self, d, config):
        tokens = d[_SIMPLE_TOKENS]
        # source type as in text vs url #SHRUG
        source_type = config[_SOURCE_TYPE] if _SOURCE_TYPE in config else 'text'
        include_context = True
        output_format = _OBFUSCATION
        # if _PRE_FILTER in config:
        #     text = self.run_user_filters(d, config[_PRE_FILTER], config[_FIELD_NAME])
        return self._relevant_text_from_context(d[_SIMPLE_TOKENS],
                                                self._extract_phone(tokens, source_type, include_context,
                                                                    output_format), config[_FIELD_NAME])

    @staticmethod
    def _extract_phone(tokens, source_type, include_context, output_format):
        result = phone_extractor.extract(tokens, source_type, include_context, output_format)
        return result if result else None

    def extract_email(self, d, config):
        text = d[_TEXT]
        include_context = True
        if _INCLUDE_CONTEXT in config:
            include_context = config[_INCLUDE_CONTEXT].upper() == 'TRUE'
        if _PRE_FILTER in config:
            text = self.run_user_filters(d, config[_PRE_FILTER], config[_FIELD_NAME])
        return self._relevant_text_from_context(d[_TEXT], self._extract_email(text, include_context),
                                                config[_FIELD_NAME])

    @staticmethod
    def _extract_email(text, include_context):
        """
        A regular expression based function to extract emails from text
        :param text: The input text.
        :param include_context: True or False, will include context matched by the regular expressions.
        :return: An object, with extracted email and/or context.
        """
        return email_extractor.extract(text, include_context)

    def extract_price(self, d, config):
        text = d[_TEXT]
        if _PRE_FILTER in config:
            text = self.run_user_filters(d, config[_PRE_FILTER], config[_FIELD_NAME])
        return self._relevant_text_from_context(d[_TEXT], self._extract_price(text), config[_FIELD_NAME])

    @staticmethod
    def _extract_price(text):
        return price_extractor.extract(text)

    def extract_height(self, d, config):
        text = d[_TEXT]
        if _PRE_FILTER in config:
            text = self.run_user_filters(d, config[_PRE_FILTER], config[_FIELD_NAME])
        return self._relevant_text_from_context(d[_TEXT], self._extract_height(text), config[_FIELD_NAME])

    @staticmethod
    def _extract_height(text):
        return height_extractor.extract(text)

    def extract_weight(self, d, config):
        text = d[_TEXT]
        if _PRE_FILTER in config:
            text = self.run_user_filters(d, config[_PRE_FILTER], config[_FIELD_NAME])
        return self._relevant_text_from_context(d[_TEXT], self._extract_weight(text), config[_FIELD_NAME])

    @staticmethod
    def _extract_weight(text):
        return weight_extractor.extract(text)

    def extract_address(self, d, config):
        text = d[_TEXT]
        if _PRE_FILTER in config:
            text = self.run_user_filters(d, config[_PRE_FILTER], config[_FIELD_NAME])
        return self._relevant_text_from_context(d[_TEXT], self._extract_address(text), config[_FIELD_NAME])

    @staticmethod
    def _extract_address(text):
        return address_extractor.extract(text)

    def extract_age(self, d, config):
        text = d[_TEXT]
        if _PRE_FILTER in config:
            text = self.run_user_filters(d, config[_PRE_FILTER], config[_FIELD_NAME])
        return self._relevant_text_from_context(d[_TEXT], self._extract_age(text), config[_FIELD_NAME])

    @staticmethod
    def _extract_age(text):
        return age_extractor.extract(text)

    def extract_review_id(self, d, config):
        text = d[_TEXT]
        if _PRE_FILTER in config:
            text = self.run_user_filters(d, config[_PRE_FILTER], config[_FIELD_NAME])
        return self._relevant_text_from_context(d[_TEXT], self._extract_review_id(text), config[_FIELD_NAME])

    @staticmethod
    def _extract_review_id(text):
        return review_id_extractor.extract(text)

    @staticmethod
    def handle_text_or_results(x):
        if isinstance(x, basestring):
            o = dict()
            o['value'] = x
            return [o]
        if isinstance(x, dict):
            return [x]
        if isinstance(x, list):
            return x
        return None

    def run_user_filters(self, d, filters, field_name):
        result = None
        if not isinstance(filters, list):
            filters = [filters]
        try:
            for text_filter in filters:
                try:
                    f = getattr(self, text_filter)
                    if f:
                        result = f(d, {_FIELD_NAME: field_name})
                except Exception as e:
                    result = None
                if not result:
                    result = Core.string_to_lambda(text_filter)(d[_TEXT])
        except Exception as e:
            print 'Error {} in {}'.format(e, 'run_user_filters')
        return result

    def run_post_filters_results(self, results, post_filters):
        if results:
            if not isinstance(results, list):
                results = [results]
            if not isinstance(post_filters, list):
                post_filters = [post_filters]
            out_results = list()
            for post_filter in post_filters:
                try:
                    f = getattr(self, post_filter)
                except Exception as e:
                    raise 'Exception: {}, no function {} defined in core.py'.format(e, post_filter)

                for result in results:
                    val = f(result['value'])
                    if val:
                        result['value'] = val
                        out_results.append(result)
            return out_results if len(out_results) > 0 else None

    @staticmethod
    def string_to_lambda(s):
        try:
            return lambda x: eval(s)
        except:
            print 'Error while converting {} to lambda'.format(s)
            return None

    @staticmethod
    def extract_readability(document, options=None):
        e = ReadabilityExtractor()
        return e.extract(document, options)

    def extract_title(self, html_content, options=None):
        if html_content:
            matches = re.search(self.html_title_regex, html_content, re.IGNORECASE | re.S)
            title = None
            if matches:
                title = matches.group(1)
                title = title.replace('\r', '')
                title = title.replace('\n', '')
                title = title.replace('\t', '')
            if not title:
                title = ''
            return {'text': title}
        return None

    @staticmethod
    def extract_crftokens(text, options=None, lowercase=True):
        t = TokenizerExtractor(recognize_linebreaks=True, create_structured_tokens=True)
        return t.extract(text, lowercase)

    @staticmethod
    def crftokens_to_lower(crf_tokens):
        lower_crf = copy.deepcopy(crf_tokens)
        for tk in lower_crf:
            tk['value'] = tk['value'].lower()
        return lower_crf

    @staticmethod
    def extract_tokens_from_crf(crf_tokens):
        return [tk['value'] for tk in crf_tokens]

    @staticmethod
    def extract_tokens_faithful(text, options=None):
        ft = FaithfulTokenizerExtractor(recognize_linebreaks=True, create_structured_tokens=True)
        return ft.extract(text)

    @staticmethod
    def extract_tokens_from_faithful(faithful_tokens):
        return [tk['value'] for tk in faithful_tokens]

    @staticmethod
    def filter_tokens(original_tokens, config):
        # config contains a list of types of tokens to be removed
        # [alphabet, digit, emoji, punctuation, html, html_entity, break]
        ft = FaithfulTokenizerExtractor(recognize_linebreaks=True, create_structured_tokens=True)
        ft.faithful_tokens = original_tokens
        # Return Tokens object which contains - tokens, reverse_map attributes
        # The object also has a method get_original_index() to retrieve index in faithful tokens
        return ft.filter_tokens(config)

    def extract_table(self, html_doc):
        return table_extractor.extract(html_doc)

    # def extract_stock_tickers(self, doc):
    #     return extract_stock_tickers(doc)

    # def extract_spacy(self, doc):
    #     return spacy_extractor.spacy_extract(doc)

    @staticmethod
    def extract_landmark(html, url, extraction_rules, threshold=0.5):
        return landmark_extraction.extract(html, url, extraction_rules, threshold)

    def prep_spacy(self):
        self.nlp = spacy.load('en')
        self.old_tokenizer = self.nlp.tokenizer
        self.nlp.tokenizer = lambda tokens: self.old_tokenizer.tokens_from_list(tokens)

    def load_matchers(self, field_name=None):
        if field_name:
            if field_name == _AGE:
                if _AGE not in self.matchers:
                    self.matchers[_AGE] = spacy_age_extractor.load_age_matcher(self.nlp)
            if field_name == _POSTING_DATE:
                if _POSTING_DATE not in self.matchers:
                    self.matchers[_POSTING_DATE] = spacy_date_extractor.load_date_matcher(self.nlp)
            if field_name == _SOCIAL_MEDIA:
                if _SOCIAL_MEDIA not in self.matchers:
                    self.matchers[_SOCIAL_MEDIA] = spacy_social_media_extractor.load_social_media_matcher(self.nlp)
            if field_name == _ADDRESS:
                if _ADDRESS not in self.matchers:
                    self.matchers[_ADDRESS] = spacy_address_extractor.load_address_matcher(self.nlp)

    @staticmethod
    def create_list_data_extraction(data_extraction, field_name, method=_EXTRACT_USING_DICTIONARY):
        out = list()
        if data_extraction:
            if field_name in data_extraction:
                extractions = data_extraction[field_name]
                if method in extractions:
                    out = Core.get_value_list_from_results(extractions[method]['results'])
        return out

    @staticmethod
    def get_value_list_from_results(results):
        out = list()
        if results:
            for result in results:
                out.append(result['value'])
        return out

    def extract_country_url(self, d, config):
        if not self.country_code_dict:
            try:
                self.country_code_dict = self.load_json_file(self.get_dict_file_name_from_config('country_code'))
            except:
                raise '{} dictionary missing from resources'.format('country_code')

        tokens_url = d[_SIMPLE_TOKENS]
        return self._relevant_text_from_context(tokens_url,
                                                url_country_extractor.extract(tokens_url, self.country_code_dict),
                                                config[_FIELD_NAME])

    def geonames_lookup(self, d, config):
        field_name = config[_FIELD_NAME]

        if not self.geonames_dict:
            try:
                self.geonames_dict = self.load_json_file(self.get_dict_file_name_from_config(_GEONAMES))
            except Exception as e:
                raise '{} dictionary missing from resources'.format(_GEONAMES)

        if _CITY_NAME in d[_KNOWLEDGE_GRAPH]:
            cities = d[_KNOWLEDGE_GRAPH][_CITY_NAME].keys()
        else:
            return None
        populated_places = geonames_extractor.get_populated_places(cities, self.geonames_dict)

        results = geonames_extractor.get_country_from_populated_places(populated_places)

<<<<<<< HEAD
        if results:
            self.create_knowledge_graph(d, 'geonames_country', results)
=======
        # if results:
        #     self.create_knowledge_graph(d, _COUNTRY , results)
>>>>>>> 84125bf0

        return populated_places

    @staticmethod
    def parse_date(d, config={}):
        if isinstance(d, basestring):
            return Core.spacy_parse_date(d)
        else:
            try:
                return date_parser.convert_to_iso_format(date_parser.parse_date(d[_TEXT]))
            except:
                return None

    @staticmethod
    def spacy_parse_date(str_date):
        try:
            return date_parser.convert_to_iso_format(date_parser.parse_date(str_date))
        except:
            return None

    def country_from_states(self, d, config):
        if not self.state_to_country_dict:
            try:
                self.state_to_country_dict = self.load_json_file(self.get_dict_file_name_from_config(_STATE_TO_COUNTRY))
            except Exception as e:
                raise '{} dictionary missing from resources'.format(_STATE_TO_COUNTRY)

        if _STATE in d[_KNOWLEDGE_GRAPH]:
            states = d[_KNOWLEDGE_GRAPH][_STATE].keys()
        else:
            return None

        return geonames_extractor.get_country_from_states(states, self.state_to_country_dict)

    def country_feature(self, d, config):
        return country_classifier.calc_country_feature(d[_KNOWLEDGE_GRAPH], self.state_to_country_dict)

    def create_city_state_country_triple(self, d, config):
        if not self.state_to_codes_lower_dict:
            try:
                self.state_to_codes_lower_dict = self.load_json_file(self.get_dict_file_name_from_config(_STATE_TO_CODES_LOWER))
            except Exception as e:
                raise '{} dictionary missing from resources'.format(_STATE_TO_CODES_LOWER)

        try:
            priori_lst = ['city_state_together_count', 'city_state_code_together_count',
                          'city_country_together_count', 'city_state_separate_count',
                          'city_country_separate_count', 'city_state_code_separate_count']
            results = [[] for i in range(len(priori_lst))]
            knowledge_graph = d[_KNOWLEDGE_GRAPH]
            if "populated_places" in knowledge_graph:
                pop_places = knowledge_graph["populated_places"]
                for place in pop_places:
                    city_state_together_count = 0
                    city_state_separate_count = 0
                    city_state_code_together_count = 0
                    city_state_code_separate_count = 0
                    city_country_together_count = 0
                    city_country_separate_count = 0
                    city = pop_places[place][0]["value"]
                    state = pop_places[place][0]["metadata"]["state"]
                    country = pop_places[place][0]["metadata"]["country"]
                    if state in self.state_to_codes_lower_dict:
                        state_code = self.state_to_codes_lower_dict[state]
                    else:
                        state_code = None

                    cities = []
                    if "city_name" in knowledge_graph:
                        if city in knowledge_graph["city_name"]:
                            city_lst = knowledge_graph["city_name"][city]
                            for each_city in city_lst:
                                if "context" in each_city:
                                    cities.append((each_city["origin"]["segment"], 
                                        each_city["context"]["start"], each_city["context"]["end"]))
                    states = []
                    if "state" in knowledge_graph:
                        if state in knowledge_graph["state"]:
                            state_lst = knowledge_graph["state"][state]
                            for each_state in state_lst:
                                if "context" in each_state:
                                    states.append((each_state["origin"]["segment"], 
                                        each_state["context"]["start"], each_state["context"]["end"]))

                    countries = []
                    if "country" in knowledge_graph:
                        if country in knowledge_graph["country"]:
                            country_lst = knowledge_graph["country"][country]
                            for each_country in country_lst:
                                if "context" in each_country:
                                    countries.append((each_country["origin"]["segment"],
                                        each_country["context"]["start"], each_country["context"]["end"]))

                    state_codes = []
                    if state_code:
                        if "states_usa_codes" in knowledge_graph:
                            if state_code in knowledge_graph["states_usa_codes"]:
                                state_code_lst = knowledge_graph["states_usa_codes"][state_code]
                                for each_state_code in state_code_lst:
                                    if "context" in each_state_code:
                                        state_codes.append((each_state_code["origin"]["segment"], 
                                            each_state_code["context"]["start"], each_state_code["context"]["end"]))

                    if cities and (states or state_codes or countries):
                        for a_city in cities:
                            for a_state in states:
                                if a_city[0] == a_state[0] and (abs(a_city[2] - a_state[1])<3 or abs(a_city[1] - a_state[2])<3):
                                    city_state_together_count += 1
                                else:
                                    city_state_separate_count += 1
                            for a_state_code in state_codes:
                                if a_city[0] == a_state_code[0] and (abs(a_city[2] - a_state_code[1])<3 or abs(a_city[1] - a_state_code[2])<3):
                                    city_state_code_together_count += 1
                                else:
                                    city_state_code_separate_count += 1
                            for a_country in countries:
                                if a_city[0] == a_country[0] and (abs(a_city[2] - a_country[1])<5 or abs(a_city[1] - a_country[2])<3):
                                    city_country_together_count += 1
                                else:
                                    city_country_separate_count += 1

                        result = copy.deepcopy(pop_places[place][0])
                        result['metadata']['city_state_together_count'] = city_state_together_count
                        result['metadata']['city_state_separate_count'] = city_state_separate_count
                        result['metadata']['city_state_code_together_count'] = city_state_code_together_count
                        result['metadata']['city_state_code_separate_count'] = city_state_code_separate_count
                        result['metadata']['city_country_together_count'] = city_country_together_count
                        result['metadata']['city_country_separate_count'] = city_country_separate_count
                        for priori_idx, counter in enumerate(priori_lst):
                            if country == "united states":
                                result_value = city + ',' + state
                            else:
                                result_value = city + ',' + country
                            result['key'] = city+':'+state+':'+country+':'+str(result['metadata']['longitude'])+':'+str(result['metadata']['latitude'])
                            if result['metadata'][counter] > 0:
                                if priori_idx < 3:
                                    result['value'] = result_value + "-1.0"
                                elif priori_idx < 5:
                                    result['value'] = result_value + "-0.8"
                                else:
                                    result['value'] = result_value + "-0.1"
                                results[priori_idx].append(result)
                                break

            return_result = None
            for priori in range(len(priori_lst)):
                if results[priori]:
                    if priori < 3:
                        return_result = results[priori]
                        break
                    else:
                        high_pop = 0
                        high_idx = 0
                        for idx, a_result in enumerate(results[priori]):
                            if a_result['metadata']['population'] >= high_pop:
                                high_pop = a_result['metadata']['population']
                                high_idx = idx
                        return_result = [results[priori][high_idx]]
                        break

            return return_result

        except Exception as e:
            print e
            return None<|MERGE_RESOLUTION|>--- conflicted
+++ resolved
@@ -1440,13 +1440,8 @@
 
         results = geonames_extractor.get_country_from_populated_places(populated_places)
 
-<<<<<<< HEAD
-        if results:
-            self.create_knowledge_graph(d, 'geonames_country', results)
-=======
         # if results:
         #     self.create_knowledge_graph(d, _COUNTRY , results)
->>>>>>> 84125bf0
 
         return populated_places
 
