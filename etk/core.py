import sys

stdout = sys.stdout
reload(sys)
sys.setdefaultencoding('utf-8')
sys.stdout = stdout
# import all extractors
from spacy_extractors import age_extractor as spacy_age_extractor
from spacy_extractors import social_media_extractor as spacy_social_media_extractor
from spacy_extractors import date_extractor as spacy_date_extractor
from spacy_extractors import address_extractor as spacy_address_extractor
from spacy_extractors import customized_extractor as custom_spacy_extractor
from data_extractors import landmark_extraction
from data_extractors import dictionary_extractor
from data_extractors import regex_extractor
from data_extractors import height_extractor
from data_extractors import weight_extractor
from data_extractors import address_extractor
from data_extractors import age_extractor
from data_extractors import table_extractor
from data_extractors import url_country_extractor
from data_extractors import geonames_extractor
from data_extractors.digPhoneExtractor import phone_extractor
from data_extractors.digEmailExtractor import email_extractor
from data_extractors.digPriceExtractor import price_extractor
from data_extractors.digReviewIDExtractor import review_id_extractor
from data_extractors import date_parser
from classifiers import country_classifier
from structured_extractors import ReadabilityExtractor, TokenizerExtractor, FaithfulTokenizerExtractor
import json
import gzip
import re
import spacy
import codecs
from jsonpath_rw import parse
import time
import collections
import numbers
from tldextract import tldextract
import pickle
import copy
from collections import OrderedDict
import sys

_KNOWLEDGE_GRAPH = "knowledge_graph"
_EXTRACTION_POLICY = 'extraction_policy'
_KEEP_EXISTING = 'keep_existing'
_REPLACE = 'replace'
_ERROR_HANDLING = 'error_handling'
_IGNORE_EXTRACTION = 'ignore_extraction'
_IGNORE_DOCUMENT = 'ignore_document'
_RAISE_ERROR = 'raise_error'
_CITY_NAME = 'city_name'
_STATE = 'state'
_COUNTRY = 'country'
_CONTENT_EXTRACTION = 'content_extraction'
_SPACY_EXTRACTION = 'spacy_extraction'
_RAW_CONTENT = 'raw_content'
_INPUT_PATH = 'input_path'
_READABILITY = 'readability'
_LANDMARK = 'landmark'
_TITLE = 'title'
_DESCRIPTION = "description"
_STRICT = 'strict'
_FIELD_NAME = 'field_name'
_CONTENT_STRICT = 'content_strict'
_CONTENT_RELAXED = 'content_relaxed'
_YES = 'yes'
_NO = 'no'
_RECALL_PRIORITY = 'recall_priority'
_INFERLINK_EXTRACTIONS = 'inferlink_extractions'
_LANDMARK_THRESHOLD = 'landmark_threshold'
_LANDMARK_RULES = 'landmark_rules'
_URL = 'url'
_AGE = 'age'
_POSTING_DATE = 'posting_date'
_SOCIAL_MEDIA = 'social_media'
_ADDRESS = 'address'
_RESOURCES = 'resources'
_SPACY_FIELD_RULES = "spacy_field_rules"
_DATA_EXTRACTION = 'data_extraction'
_FIELDS = 'fields'
_EXTRACTORS = 'extractors'
_TOKENS = 'tokens'
_TOKENS_ORIGINAL_CASE = "tokens_original_case"
_SIMPLE_TOKENS = 'simple_tokens'
_SIMPLE_TOKENS_ORIGINAL_CASE = 'simple_tokens_original_case'
_TEXT = 'text'
_DICTIONARY = 'dictionary'
_PICKLES = 'pickle'
_NGRAMS = 'ngrams'
_JOINER = 'joiner'
_PRE_FILTER = 'pre_filter'
_POST_FILTER = 'post_filter'
_PRE_PROCESS = "pre_process"
_TABLE = "table"
_STOP_WORDS = "stop_words"
_GEONAMES = "geonames"
_STATE_TO_COUNTRY = "state_to_country"
_STATE_TO_CODES_LOWER = "state_to_codes_lower"
_POPULATED_PLACES = "populated_places"
_POPULATED_CITIES = "populated_cities"
_CASE_SENSITIVE = 'case_sensitive'

_EXTRACT_USING_DICTIONARY = "extract_using_dictionary"
_EXTRACT_USING_REGEX = "extract_using_regex"
_EXTRACT_FROM_LANDMARK = "extract_from_landmark"
_EXTRACT_PHONE = "extract_phone"
_EXTRACT_EMAIL = "extract_email"
_EXTRACT_PRICE = "extract_price"
_EXTRACT_HEIGHT = "extract_height"
_EXTRACT_WEIGHT = "extract_weight"
_EXTRACT_ADDRESS = "extract_address"
_EXTRACT_AGE = "extract_age"

_CONFIG = "config"
_DICTIONARIES = "dictionaries"
_INFERLINK = "inferlink"
_HTML = "html"

_SEGMENT_TITLE = "title"
_SEGMENT_INFERLINK_DESC = "inferlink_description"
_SEGMENT_OTHER = "other_segment"

_METHOD_INFERLINK = "inferlink"

_SOURCE_TYPE = "source_type"
_OBFUSCATION = "obfuscation"

_INCLUDE_CONTEXT = "include_context"
_KG_ENHANCEMENT = "kg_enhancement"
_DOCUMENT_ID = "document_id"
_TLD = 'tld'
_FEATURE_COMPUTATION = "feature_computation"


class Core(object):
    def __init__(self, extraction_config=None, debug=False, load_spacy=False):
        self.extraction_config = extraction_config
        self.debug = debug
        self.html_title_regex = r'<title>(.*?)</title>'
        self.tries = dict()
        self.pickles = dict()
        self.jobjs = dict()
        self.global_extraction_policy = None
        self.global_error_handling = None
        # to make sure we do not parse json_paths more times than needed, we define the following 2 properties
        self.content_extraction_path = None
        self.data_extraction_path = dict()
        if load_spacy:
            self.prep_spacy()
        else:
            self.nlp = None
        self.country_code_dict = None
        self.matchers = dict()
        self.geonames_dict = None
        self.state_to_country_dict = None
        self.state_to_codes_lower_dict = None
        self.populated_cities = None

    """ Define all API methods """

    def process(self, doc, create_knowledge_graph=False):
        try:
            print 'Now Processing url: {}, doc_id: {}'.format(doc['url'], doc['doc_id'])
            if self.extraction_config:
                doc_id = None
                if _DOCUMENT_ID in self.extraction_config:
                    doc_id_field = self.extraction_config[_DOCUMENT_ID]
                    if doc_id_field in doc:
                        doc_id = doc[doc_id_field]
                        doc[_DOCUMENT_ID] = doc_id
                    else:
                        raise KeyError('{} not found in the input document'.format(doc_id_field))
                if _EXTRACTION_POLICY in self.extraction_config:
                    self.global_extraction_policy = self.extraction_config[_EXTRACTION_POLICY]
                if _ERROR_HANDLING in self.extraction_config:
                    self.global_error_handling = self.extraction_config[_ERROR_HANDLING]

                """Handle content extraction first aka Phase 1"""
                if _CONTENT_EXTRACTION in self.extraction_config:
                    if _CONTENT_EXTRACTION not in doc:
                        doc[_CONTENT_EXTRACTION] = dict()
                    ce_config = self.extraction_config[_CONTENT_EXTRACTION]
                    html_path = ce_config[_INPUT_PATH] if _INPUT_PATH in ce_config else None
                    if not html_path:
                        raise KeyError('{} not found in extraction_config'.format(_INPUT_PATH))

                    if not self.content_extraction_path:
                        start_time = time.time()
                        self.content_extraction_path = parse(html_path)
                        time_taken = time.time() - start_time
                        if self.debug:
                            print 'time taken to process parse %s' % time_taken
                    start_time = time.time()
                    matches = self.content_extraction_path.find(doc)
                    time_taken = time.time() - start_time
                    if self.debug:
                        print 'time taken to process matches %s' % time_taken
                    extractors = ce_config[_EXTRACTORS]
                    for index in range(len(matches)):
                        for extractor in extractors.keys():
                            if extractor == _READABILITY:
                                # TODO REMOVE THIS HACK
                                if len(matches[index].value) < 700000 and 'amigobulls.com' not in doc['url']:
                                    re_extractors = extractors[extractor]
                                    if isinstance(re_extractors, dict):
                                        re_extractors = [re_extractors]
                                    for re_extractor in re_extractors:
                                        doc[_CONTENT_EXTRACTION] = self.run_readability(doc[_CONTENT_EXTRACTION],
                                                                                        matches[index].value,
                                                                                        re_extractor)
                                else:
                                    print 'Large document not running READABILITY, doc_id: {}'.format(doc['doc_id'])
                            elif extractor == _TITLE:
                                doc[_CONTENT_EXTRACTION] = self.run_title(doc[_CONTENT_EXTRACTION],
                                                                          matches[index].value,
                                                                          extractors[extractor])
                            elif extractor == _LANDMARK:
                                doc[_CONTENT_EXTRACTION] = self.run_landmark(doc[_CONTENT_EXTRACTION],
                                                                             matches[index].value,
                                                                             extractors[extractor], doc[_URL])
                            elif extractor == _TABLE:
                                doc[_CONTENT_EXTRACTION] = self.run_table_extractor(doc[_CONTENT_EXTRACTION],
                                                                                    matches[index].value,
                                                                                    extractors[extractor])
                    # Add the url as segment as well
                    if _URL in doc and doc[_URL] and doc[_URL].strip() != '':
                        doc[_CONTENT_EXTRACTION][_URL] = dict()
                        doc[_CONTENT_EXTRACTION][_URL][_TEXT] = doc[_URL]
                        doc[_TLD] = self.extract_tld(doc[_URL])

                """Phase 2: The Data Extraction"""
                if _DATA_EXTRACTION in self.extraction_config:
                    de_configs = self.extraction_config[_DATA_EXTRACTION]
                    if isinstance(de_configs, dict):
                        de_configs = [de_configs]

                    for i in range(len(de_configs)):
                        de_config = de_configs[i]
                        input_paths = de_config[_INPUT_PATH] if _INPUT_PATH in de_config else None
                        if not input_paths:
                            raise KeyError('{} not found for data extraction in extraction_config'.format(_INPUT_PATH))

                        if not isinstance(input_paths, list):
                            input_paths = [input_paths]

                        for input_path in input_paths:
                            if _FIELDS in de_config:
                                if input_path not in self.data_extraction_path:
                                    self.data_extraction_path[input_path] = parse(input_path)
                                matches = self.data_extraction_path[input_path].find(doc)
                                for match in matches:
                                    # First rule of DATA Extraction club: Get tokens
                                    # Get the crf tokens
                                    if _TEXT in match.value:
                                        if _TOKENS_ORIGINAL_CASE not in match.value:
                                            match.value[_TOKENS_ORIGINAL_CASE] = self.extract_crftokens(
                                                match.value[_TEXT],
                                                lowercase=False)
                                        if _TOKENS not in match.value:
                                            match.value[_TOKENS] = self.crftokens_to_lower(
                                                match.value[_TOKENS_ORIGINAL_CASE])
                                        if _SIMPLE_TOKENS not in match.value:
                                            match.value[_SIMPLE_TOKENS] = self.extract_tokens_from_crf(
                                                match.value[_TOKENS])
                                        if _SIMPLE_TOKENS_ORIGINAL_CASE not in match.value:
                                            match.value[_SIMPLE_TOKENS_ORIGINAL_CASE] = self.extract_tokens_from_crf(
                                                match.value[_TOKENS_ORIGINAL_CASE])
                                            # if _TOKENS not in match.value:
                                            #     match.value[_TOKENS] = self.extract_crftokens(match.value[_TEXT])
                                            # if _SIMPLE_TOKENS not in match.value:
                                            #     match.value[_SIMPLE_TOKENS] = self.extract_tokens_from_crf(match.value[_TOKENS])
                                    fields = de_config[_FIELDS]
                                    for field in fields.keys():
                                        if field != '*':
                                            """
                                                Special case for inferlink extractions:
                                                For eg, We do not want to extract name from inferlink_posting-date #DUH
                                            """
                                            run_extractor = True
                                            full_path = str(match.full_path)
                                            segment = self.determine_segment(full_path)
                                            if _INFERLINK in full_path:
                                                if field not in full_path:
                                                    run_extractor = False
                                                if _DESCRIPTION in full_path or _TITLE in full_path:
                                                    run_extractor = True
                                            if run_extractor:
                                                if _EXTRACTORS in fields[field]:
                                                    extractors = fields[field][_EXTRACTORS]
                                                    for extractor in extractors.keys():
                                                        try:
                                                            foo = getattr(self, extractor)
                                                        except:
                                                            foo = None
                                                        if foo:
                                                            # score is 1.0 because every method thinks it is the best
                                                            score = 1.0
                                                            method = extractor
                                                            if _CONFIG not in extractors[extractor]:
                                                                extractors[extractor][_CONFIG] = dict()
                                                            extractors[extractor][_CONFIG][_FIELD_NAME] = field
                                                            ep = self.determine_extraction_policy(extractors[extractor])
                                                            if extractor == _EXTRACT_FROM_LANDMARK:
                                                                if _INFERLINK_EXTRACTIONS in full_path and field in full_path:
                                                                    method = _METHOD_INFERLINK
                                                                    if self.check_if_run_extraction(match.value, field,
                                                                                                    extractor,
                                                                                                    ep):

                                                                        results = foo(doc,
                                                                                      extractors[extractor][_CONFIG])
                                                                        if results:
                                                                            self.add_data_extraction_results(
                                                                                match.value,
                                                                                field,
                                                                                extractor,
                                                                                self.add_origin_info(
                                                                                    results,
                                                                                    method,
                                                                                    segment,
                                                                                    score,
                                                                                    doc_id))
                                                                            if create_knowledge_graph:
                                                                                self.create_knowledge_graph(doc, field,
                                                                                                            results)
                                                            else:
                                                                if self.check_if_run_extraction(match.value, field,
                                                                                                extractor,
                                                                                                ep):
                                                                    results = foo(match.value,
                                                                                  extractors[extractor][_CONFIG])
                                                                    if results:
                                                                        self.add_data_extraction_results(match.value,
                                                                                                         field,
                                                                                                         extractor,
                                                                                                         self.add_origin_info(
                                                                                                             results,
                                                                                                             method,
                                                                                                             segment,
                                                                                                             score,
                                                                                                             doc_id))
                                                                        if create_knowledge_graph:
                                                                            self.create_knowledge_graph(doc, field,
                                                                                                        results)
                                        else:  # extract whatever you can!
                                            if _EXTRACTORS in fields[field]:
                                                extractors = fields[field][_EXTRACTORS]
                                                for extractor in extractors.keys():
                                                    try:
                                                        foo = getattr(self, extractor)
                                                    except Exception as e:
                                                        foo = None
                                                    if foo:
                                                        # score is 1.0 because every method thinks it is the best
                                                        score = 1.0
                                                        method = extractor
                                                        if _CONFIG not in extractors[extractor]:
                                                            extractors[extractor][_CONFIG] = dict()
                                                        ep = self.determine_extraction_policy(extractors[extractor])
                                                        if extractor == _EXTRACT_FROM_LANDMARK:
                                                            if _INFERLINK_EXTRACTIONS in full_path and field in full_path:
                                                                method = _METHOD_INFERLINK
                                                                if self.check_if_run_extraction(match.value, field,
                                                                                                extractor,
                                                                                                ep):

                                                                    results = foo(doc, extractors[extractor][_CONFIG])
                                                                    if results:
                                                                        self.add_data_extraction_results(match.value,
                                                                                                         field,
                                                                                                         extractor,
                                                                                                         self.add_origin_info(
                                                                                                             results,
                                                                                                             method,
                                                                                                             segment,
                                                                                                             score,
                                                                                                             doc_id))
                                                                        if create_knowledge_graph:
                                                                            self.create_knowledge_graph(doc, field,
                                                                                                        results)
                                                        else:
                                                            results = foo(match.value,
                                                                          extractors[extractor][_CONFIG])
                                                            if results:
                                                                for f, res in results.items():
                                                                    # extractors[extractor][_CONFIG][_FIELD_NAME] = f
                                                                    self.add_data_extraction_results(match.value, f,
                                                                                                     extractor,
                                                                                                     self.add_origin_info(
                                                                                                         res,
                                                                                                         method,
                                                                                                         segment,
                                                                                                         score, doc_id))
                                                                    if create_knowledge_graph:
                                                                        self.create_knowledge_graph(doc, f, res)
                                                    else:
                                                        print('method {} not found!'.format(extractor))

                """Optional Phase 3: Knowledge Graph Enhancement"""
                if _KG_ENHANCEMENT in self.extraction_config:
                    kg_configs = self.extraction_config[_KG_ENHANCEMENT]
                    if isinstance(kg_configs, dict):
                        kg_configs = [kg_configs]

                    for i in range(len(kg_configs)):
                        kg_config = kg_configs[i]
                        input_paths = kg_config[_INPUT_PATH] if _INPUT_PATH in kg_config else None
                        if not input_paths:
                            raise KeyError(
                                '{} not found for knowledge graph enhancement in extraction_config'.format(_INPUT_PATH))

                        if not isinstance(input_paths, list):
                            input_paths = [input_paths]

                        for input_path in input_paths:
                            if _FIELDS in kg_config:
                                if input_path not in self.data_extraction_path:
                                    self.data_extraction_path[input_path] = parse(input_path)
                                matches = self.data_extraction_path[input_path].find(doc)
                                for match in matches:
                                    fields = kg_config[_FIELDS]
                                    try:
                                        sorted_fields = self.sort_dictionary_by_fields(fields)
                                    except:
                                        raise ValueError('Please ensure there is a priority added to every field in '
                                                         'knowledge_graph  enhancement and the priority is an int')
                                    for i in range(0, len(sorted_fields)):
                                        field = sorted_fields[i][0]
                                        if _EXTRACTORS in fields[field]:
                                            extractors = fields[field][_EXTRACTORS]
                                            for extractor in extractors.keys():
                                                try:
                                                    foo = getattr(self, extractor)
                                                except:
                                                    foo = None
                                                if foo:
                                                    if _CONFIG not in extractors[extractor]:
                                                        extractors[extractor][_CONFIG] = dict()
                                                    extractors[extractor][_CONFIG][_FIELD_NAME] = field
                                                    results = foo(match.value, extractors[extractor][_CONFIG])
                                                    if results:
                                                        # doc[_KNOWLEDGE_GRA][field] = results
                                                        self.create_knowledge_graph(doc, field, results)

                """Optional Phase 4: feature computation"""
                if _FEATURE_COMPUTATION in self.extraction_config:
                    kg_configs = self.extraction_config[_FEATURE_COMPUTATION]
                    if isinstance(kg_configs, dict):
                        kg_configs = [kg_configs]

                    for i in range(len(kg_configs)):
                        kg_config = kg_configs[i]
                        input_paths = kg_config[_INPUT_PATH] if _INPUT_PATH in kg_config else None
                        if not input_paths:
                            raise KeyError(
                                '{} not found for feature computation in extraction_config'.format(_INPUT_PATH))

                        if not isinstance(input_paths, list):
                            input_paths = [input_paths]

                        for input_path in input_paths:
                            if _FIELDS in kg_config:
                                if input_path not in self.data_extraction_path:
                                    self.data_extraction_path[input_path] = parse(input_path)
                                matches = self.data_extraction_path[input_path].find(doc)
                                for match in matches:
                                    fields = kg_config[_FIELDS]
                                    for field in fields.keys():
                                        if _EXTRACTORS in fields[field]:
                                            extractors = fields[field][_EXTRACTORS]
                                            for extractor in extractors.keys():
                                                try:
                                                    foo = getattr(self, extractor)
                                                except:
                                                    foo = None
                                                if foo:
                                                    if _CONFIG not in extractors[extractor]:
                                                        extractors[extractor][_CONFIG] = dict()
                                                    extractors[extractor][_CONFIG][_FIELD_NAME] = field
                                                    results = foo(match.value, extractors[extractor][_CONFIG])
                                                    if results:
                                                        # doc[_KNOWLEDGE_GRAPH][field] = results
                                                        self.create_knowledge_graph(doc, field, results)

                if _KNOWLEDGE_GRAPH in doc and doc[_KNOWLEDGE_GRAPH]:
                    doc[_KNOWLEDGE_GRAPH] = self.reformat_knowledge_graph(doc[_KNOWLEDGE_GRAPH])
                    """ Add title and description as fields in the knowledge graph as well"""
                    doc = Core.rearrange_description(doc)
                    doc = Core.rearrange_title(doc)
        except Exception as e:
            print e
            print 'Failed doc:', doc['doc_id']
            return None
        print 'DONE url: {}, doc_id: {}'.format(doc['url'], doc['doc_id'])
        return doc

    @staticmethod
    def rearrange_description(doc):
        method = 'rearrange_description'
        description = None
        segment = ''
        if _CONTENT_EXTRACTION in doc:
            ce = doc[_CONTENT_EXTRACTION]
            if _INFERLINK_EXTRACTIONS in ce:
                if _DESCRIPTION in ce[_INFERLINK_EXTRACTIONS]:
                    description = ce[_INFERLINK_EXTRACTIONS][_DESCRIPTION][_TEXT]
                    segment = _INFERLINK
            if not description or description.strip() == '':
                if _CONTENT_STRICT in ce:
                    description = ce[_CONTENT_STRICT][_TEXT]
                    segment = _CONTENT_STRICT

            if description and description != '':
                if _KNOWLEDGE_GRAPH not in doc:
                    doc[_KNOWLEDGE_GRAPH] = dict()
                doc[_KNOWLEDGE_GRAPH][_DESCRIPTION] = list()
                o = dict()
                o['value'] = description
                o['key'] = 'description'
                o['confidence'] = 1
                o['provenance'] = [Core.custom_provenance_object(method, segment, doc[_DOCUMENT_ID])]
                doc[_KNOWLEDGE_GRAPH][_DESCRIPTION].append(o)
        return doc

    @staticmethod
    def sort_dictionary_by_fields(dictionary):
        sorted_d = OrderedDict(sorted(dictionary.iteritems(), key=lambda x: x[1]['priority']))
        return sorted_d.items()

    @staticmethod
    def custom_provenance_object(method, segment, document_id):
        prov = dict()
        prov['method'] = method
        prov['source'] = dict()
        prov['source']['segment'] = segment
        prov['source'][_DOCUMENT_ID] = document_id
        return prov

    @staticmethod
    def rearrange_title(doc):
        method = 'rearrange_title'
        title = None
        segment = ''
        if _CONTENT_EXTRACTION in doc:
            ce = doc[_CONTENT_EXTRACTION]
            if _INFERLINK_EXTRACTIONS in ce:
                if _TITLE in ce[_INFERLINK_EXTRACTIONS]:
                    title = ce[_INFERLINK_EXTRACTIONS][_TITLE][_TEXT]
                    segment = _INFERLINK
            if not title or title.strip() == '':
                if _TITLE in ce:
                    title = ce[_TITLE][_TEXT]
                    segment = _HTML

            if title and title != '':
                if _KNOWLEDGE_GRAPH not in doc:
                    doc[_KNOWLEDGE_GRAPH] = dict()
                doc[_KNOWLEDGE_GRAPH][_TITLE] = list()
                o = dict()
                o['value'] = title
                o['key'] = 'title'
                o['confidence'] = 1
                o['provenance'] = [Core.custom_provenance_object(method, segment, doc[_DOCUMENT_ID])]
                doc[_KNOWLEDGE_GRAPH][_TITLE].append(o)

        return doc

    @staticmethod
    def extract_tld(url):
        return tldextract.extract(url).domain + '.' + tldextract.extract(url).suffix

    @staticmethod
    def create_knowledge_graph(doc, field_name, extractions):
        if _KNOWLEDGE_GRAPH not in doc:
            doc[_KNOWLEDGE_GRAPH] = dict()

        if field_name not in doc[_KNOWLEDGE_GRAPH]:
            doc[_KNOWLEDGE_GRAPH][field_name] = dict()

        for extraction in extractions:
            key = extraction['value']
            if (isinstance(key, basestring) or isinstance(key, numbers.Number)) and field_name != _POSTING_DATE:
                # try except block because unicode characters will not be lowered
                try:
                    key = str(key).strip().lower()
                except:
                    pass
            if 'metadata' in extraction:
                sorted_metadata = Core.sort_dict(extraction['metadata'])
                for k, v in sorted_metadata.iteritems():
                    if isinstance(v, numbers.Number):
                        v = str(v)
                    # if v:
                    #     v = v.encode('utf-8')
                    if v and v.strip() != '':
                        # key += '-' + str(k) + ':' + str(v)
                        key = '{}-{}:{}'.format(key, k, v)

            if 'key' in extraction:
                key = extraction['key']

            # TODO FIX THIS HACK
            if len(key) > 32766:
                key = key[0:500]

            if key not in doc[_KNOWLEDGE_GRAPH][field_name]:
                doc[_KNOWLEDGE_GRAPH][field_name][key] = list()
            doc[_KNOWLEDGE_GRAPH][field_name][key].append(extraction)

        return doc

    @staticmethod
    def reformat_knowledge_graph(knowledge_graph):
        new_kg = dict()
        for semantic_type in knowledge_graph.keys():
            new_kg[semantic_type] = list()
            values = knowledge_graph[semantic_type]
            for key in values.keys():
                o = dict()
                o['key'] = key
                new_provenances, metadata, value = Core.rearrange_provenance(values[key])
                o['provenance'] = new_provenances
                if metadata:
                    o['qualifiers'] = metadata
                o['value'] = value
                # default confidence value, to be updated by later analysis
                o['confidence'] = 1
                new_kg[semantic_type].append(o)
        return new_kg

    @staticmethod
    def rearrange_provenance(old_provenances):
        new_provenances = list()
        metadata = None
        value = None
        for prov in old_provenances:
            new_prov = dict()
            method = None
            confidence = None

            if 'origin' in prov:
                origin = prov['origin']
                if 'obfuscation' in prov:
                    origin['extraction_metadata'] = dict()
                    origin['extraction_metadata']['obfuscation'] = prov['obfuscation']
                method = origin['method']
                confidence = origin['score']
                origin.pop('score', None)
                origin.pop('method', None)
                new_prov['source'] = origin

            if 'context' in prov:
                new_prov['source']['context'] = prov['context']
            if 'metadata' in prov and not metadata:
                metadata = prov['metadata']
            if method:
                new_prov["method"] = method
            if not value:
                value = prov['value']
            new_prov['extracted_value'] = value
            if confidence:
                new_prov['confidence'] = dict()
                new_prov['confidence']['extraction'] = confidence
            new_provenances.append(new_prov)
        return new_provenances, metadata, value

    @staticmethod
    def add_data_extraction_results(d, field_name, method_name, results):
        if _DATA_EXTRACTION not in d:
            d[_DATA_EXTRACTION] = dict()
        if field_name not in d[_DATA_EXTRACTION]:
            d[_DATA_EXTRACTION][field_name] = dict()
        if method_name not in d[_DATA_EXTRACTION][field_name]:
            d[_DATA_EXTRACTION][field_name][method_name] = dict()
        if isinstance(results, dict):
            results = [results]
        if 'results' not in d[_DATA_EXTRACTION][field_name][method_name]:
            d[_DATA_EXTRACTION][field_name][method_name]['results'] = results
        else:
            d[_DATA_EXTRACTION][field_name][method_name]['results'].extend(results)
        return d

    @staticmethod
    def check_if_run_extraction(d, field_name, method_name, extraction_policy):
        if _DATA_EXTRACTION not in d:
            return True
        if field_name not in d[_DATA_EXTRACTION]:
            return True
        if method_name not in d[_DATA_EXTRACTION][field_name]:
            return True
        if 'results' not in d[_DATA_EXTRACTION][field_name][method_name]:
            return True
        else:
            if extraction_policy == _REPLACE:
                return True
        return False

    @staticmethod
    def determine_segment(json_path):
        segment = _SEGMENT_OTHER
        if _SEGMENT_INFERLINK_DESC in json_path:
            segment = _SEGMENT_INFERLINK_DESC
        elif _INFERLINK in json_path and _SEGMENT_INFERLINK_DESC not in json_path:
            segment = _HTML
        elif _CONTENT_STRICT in json_path:
            segment = _CONTENT_STRICT
        elif _CONTENT_RELAXED in json_path:
            segment = _CONTENT_RELAXED
        elif _TITLE in json_path:
            segment = _TITLE
        elif _URL in json_path:
            segment = _URL
        return segment

    @staticmethod
    def add_origin_info(results, method, segment, score, doc_id=None):
        if results:
            for result in results:
                o = dict()
                o['segment'] = segment
                o['method'] = method
                o['score'] = score
                if doc_id:
                    o[_DOCUMENT_ID] = doc_id
                result['origin'] = o
        return results

    def run_landmark(self, content_extraction, html, landmark_config, url):
        field_name = landmark_config[_FIELD_NAME] if _FIELD_NAME in landmark_config else _INFERLINK_EXTRACTIONS
        ep = self.determine_extraction_policy(landmark_config)
        extraction_rules = self.consolidate_landmark_rules()
        if _LANDMARK_THRESHOLD in landmark_config:
            pct = landmark_config[_LANDMARK_THRESHOLD]
            if not 0.0 <= pct <= 1.0:
                raise ValueError('landmark threshold should be a float between {} and {}'.format(0.0, 1.0))
        else:
            pct = 0.5
        if field_name not in content_extraction or (field_name in content_extraction and ep == _REPLACE):
            start_time = time.time()
            ifl_extractions = Core.extract_landmark(html, url, extraction_rules, pct)
            if isinstance(ifl_extractions, list):
                # we have a rogue post type page, put it in its place
                content_extraction[field_name] = dict()
                content_extraction[field_name]['inferlink_posts'] = ifl_extractions
            else:
                time_taken = time.time() - start_time
                if self.debug:
                    print 'time taken to process landmark %s' % time_taken
                if ifl_extractions and len(ifl_extractions.keys()) > 0:
                    content_extraction[field_name] = dict()
                    for key in ifl_extractions:
                        o = dict()
                        o[key] = dict()
                        o[key]['text'] = ifl_extractions[key]
                        content_extraction[field_name].update(o)
        return content_extraction

    def consolidate_landmark_rules(self):
        rules = dict()
        if _RESOURCES in self.extraction_config:
            resources = self.extraction_config[_RESOURCES]
            if _LANDMARK in resources:
                landmark_rules_file_list = resources[_LANDMARK]
                for landmark_rules_file in landmark_rules_file_list:
                    rules.update(Core.load_json_file(landmark_rules_file))
                return rules
            else:
                raise KeyError('{}.{} not found in provided extraction config'.format(_RESOURCES, _LANDMARK))
        else:
            raise KeyError('{} not found in provided extraction config'.format(_RESOURCES))

    def get_dict_file_name_from_config(self, dict_name):
        if _RESOURCES in self.extraction_config:
            resources = self.extraction_config[_RESOURCES]
            if _DICTIONARIES in resources:
                if dict_name in resources[_DICTIONARIES]:
                    return resources[_DICTIONARIES][dict_name]
                else:
                    raise KeyError(
                        '{}.{}.{} not found in provided extraction config'.format(_RESOURCES, _DICTIONARIES, dict_name))
            else:
                raise KeyError('{}.{} not found in provided extraction config'.format(_RESOURCES, _DICTIONARIES))
        else:
            raise KeyError('{} not found in provided extraction config'.format(_RESOURCES))

    def get_pickle_file_name_from_config(self, pickle_name):
        if _RESOURCES in self.extraction_config:
            resources = self.extraction_config[_RESOURCES]
            if _PICKLES in resources:
                if pickle_name in resources[_PICKLES]:
                    return resources[_PICKLES][pickle_name]
                else:
                    raise KeyError(
                        '{}.{}.{} not found in provided extraction config'.format(_RESOURCES, _PICKLES, pickle_name))
            else:
                raise KeyError('{}.{} not found in provided extraction config'.format(_RESOURCES, _PICKLES))
        else:
            raise KeyError('{} not found in provided extraction config'.format(_RESOURCES))

    def get_spacy_field_rules_from_config(self, field_name):
        if _RESOURCES in self.extraction_config:
            resources = self.extraction_config[_RESOURCES]
            if _SPACY_FIELD_RULES in resources:
                if field_name in resources[_SPACY_FIELD_RULES]:
                    return resources[_SPACY_FIELD_RULES][field_name]
                else:
                    raise KeyError(
                        '{}.{}.{} not found in provided extraction config'.format(_RESOURCES, _SPACY_FIELD_RULES,
                                                                                  field_name))
            else:
                raise KeyError('{}.{} not found in provided extraction config'.format(_RESOURCES, _SPACY_FIELD_RULES))
        else:
            raise KeyError('{} not found in provided extraction config'.format(_RESOURCES))

    def run_title(self, content_extraction, html, title_config):
        field_name = title_config[_FIELD_NAME] if _FIELD_NAME in title_config else _TITLE
        ep = self.determine_extraction_policy(title_config)
        if field_name not in content_extraction or (field_name in content_extraction and ep == _REPLACE):
            start_time = time.time()
            extracted_title = self.extract_title(html)
            if extracted_title:
                content_extraction[field_name] = extracted_title
            time_taken = time.time() - start_time
            if self.debug:
                print 'time taken to process title %s' % time_taken
        return content_extraction

    def run_table_extractor(self, content_extraction, html, table_config):
        field_name = table_config[_FIELD_NAME] if _FIELD_NAME in table_config else _TABLE
        ep = self.determine_extraction_policy(table_config)
        if field_name not in content_extraction or (field_name in content_extraction and ep == _REPLACE):
            start_time = time.time()
            content_extraction[field_name] = self.extract_table(html)
            time_taken = time.time() - start_time
            if self.debug:
                print 'time taken to process table %s' % time_taken
        return content_extraction

    def run_readability(self, content_extraction, html, re_extractor):
        recall_priority = False
        field_name = None
        if _STRICT in re_extractor:
            recall_priority = False if re_extractor[_STRICT] == _YES else True
            field_name = _CONTENT_RELAXED if recall_priority else _CONTENT_STRICT
        options = {_RECALL_PRIORITY: recall_priority}

        if _FIELD_NAME in re_extractor:
            field_name = re_extractor[_FIELD_NAME]
        ep = self.determine_extraction_policy(re_extractor)
        start_time = time.time()
        readability_text = self.extract_readability(html, options)
        time_taken = time.time() - start_time
        if self.debug:
            print 'time taken to process readability %s' % time_taken
        if readability_text:
            if field_name not in content_extraction or (field_name in content_extraction and ep == _REPLACE):
                content_extraction[field_name] = readability_text
        return content_extraction

    def determine_extraction_policy(self, config):
        ep = _REPLACE
        if not config:
            return ep
        if _EXTRACTION_POLICY in config:
            ep = config[_EXTRACTION_POLICY]
        elif self.global_extraction_policy:
            ep = self.global_extraction_policy
        if ep and ep != _KEEP_EXISTING and ep != _REPLACE:
            raise ValueError('extraction_policy can either be {} or {}'.format(_KEEP_EXISTING, _REPLACE))
        return ep

    @staticmethod
    def _relevant_text_from_context(text_or_tokens, results, field_name):
        if results:
            tokens_len = len(text_or_tokens)
            if not isinstance(results, list):
                results = [results]
            for result in results:
                if 'context' in result:
                    start = int(result['context']['start'])
                    end = int(result['context']['end'])
                    if isinstance(text_or_tokens, basestring):
                        if start - 10 < 0:
                            new_start = 0
                        else:
                            new_start = start - 10
                        if end + 10 > tokens_len:
                            new_end = tokens_len
                        else:
                            new_end = end + 10
                        relevant_text = '<etk \'attribute\' = \'{}\'>{}</etk>'.format(field_name,
                                                                                      text_or_tokens[start:end].encode(
                                                                                          'utf-8'))
                        result['context']['text'] = '{} {} {}'.format(text_or_tokens[new_start:start].encode('utf-8'),
                                                                      relevant_text,
                                                                      text_or_tokens[end:new_end].encode('utf-8'))
                        result['context']['input'] = _TEXT
                    else:
                        if start - 5 < 0:
                            new_start = 0
                        else:
                            new_start = start - 5
                        if end + 5 > tokens_len:
                            new_end = tokens_len
                        else:
                            new_end = end + 5
                        relevant_text = '<etk \'attribute\' = \'{}\'>{}</etk>'.format(field_name,
                                                                                      ' '.join(text_or_tokens[
                                                                                               start:end]).encode(
                                                                                          'utf-8'))
                        result['context']['text'] = '{} {} {} '.format(
                            ' '.join(text_or_tokens[new_start:start]).encode('utf-8'),
                            relevant_text,
                            ' '.join(text_or_tokens[end:new_end]).encode('utf-8'))
                        result['context']['tokens_left'] = text_or_tokens[new_start:start]
                        result['context']['tokens_right'] = text_or_tokens[end:new_end]
                        result['context']['input'] = _TOKENS
        return results

    @staticmethod
    def sort_dict(dictionary):
        return collections.OrderedDict(sorted(dictionary.items()))

    @staticmethod
    def load_json_file(file_name):
        json_x = json.load(codecs.open(file_name, 'r'))
        return json_x

    def load_json(self, json_name):
        if json_name not in self.jobjs:
            self.jobjs[json_name] = self.load_json_file(self.get_pickle_file_name_from_config(json_name))
        return self.jobjs[json_name]

    def load_trie(self, file_name, case_sensitive=False):
        try:
            values = json.load(gzip.open(file_name), 'utf-8')
        except:
            values = None
        if not values:
            values = json.load(codecs.open(file_name), 'utf-8')

        if case_sensitive:
            trie = dictionary_extractor.populate_trie(map(lambda x: x, values))
        else:
            trie = dictionary_extractor.populate_trie(map(lambda x: x.lower(), values))
        return trie

    def load_dictionary(self, field_name, dict_name, case_sensitive):
        if field_name not in self.tries:
            self.tries[field_name] = self.load_trie(self.get_dict_file_name_from_config(dict_name), case_sensitive)

    def load_pickle_file(self, pickle_path):
        return pickle.load(open(pickle_path, 'rb'))

    def load_pickle(self, pickle_name):
        if pickle_name not in self.pickles:
            self.pickles[pickle_name] = self.load_pickle_file(self.get_pickle_file_name_from_config(pickle_name))
        return self.pickles[pickle_name]

    def classify_table(self, d, config):
        result = self.classify_table_(d, config)
        # return self._relevant_text_from_context([], result, config[_FIELD_NAME])
        return result

    def classify_table_(self, d, config):
        model = config['model']
        sem_types = config['sem_types']
        cl_model = self.load_pickle(model)
        sem_types = self.load_json(sem_types)
        tc = table_extractor.TableClassification(sem_types, cl_model)
        l = tc.predict_label(d)
        tarr = table_extractor.Toolkit.create_table_array(d)
        table_extractor.Toolkit.clean_cells(tarr)
        res = dict()
        res['value'] = l[2]
        res['all_labels'] = l
        res['context'] = dict(start=0, end=0, input=d['fingerprint'], text=str(tarr))
        res['tarr'] = tarr
        return [res]

    def table_data_extractor(self, d, config):
        result = self.table_data_extractor_(d, config)
        # return self._relevant_text_from_context([], result, config[_FIELD_NAME])
        return result

    def table_data_extractor_(self, d, config):
        sem_types = config['sem_types']
        sem_types = self.load_json(sem_types)
        method = config['method']
        model = config['model']
        if method == 'rule_based':
            model = self.load_json(model)
        else:
            model = self.load_pickle(model)
        tie = table_extractor.InformationExtraction(sem_types, method, model)
        results = tie.extract(d)
        return results

    def extract_using_dictionary(self, d, config):
        field_name = config[_FIELD_NAME]

        # case sensitivity is disabled by default
        case_sensitive = str(config[_CASE_SENSITIVE]).lower() == 'true' if _CASE_SENSITIVE in config else False

        # this method is self aware that it needs tokens as input
        if case_sensitive:
            tokens = d[_SIMPLE_TOKENS_ORIGINAL_CASE]
        else:
            tokens = d[_SIMPLE_TOKENS]

        if not tokens:
            return None
        if _DICTIONARY not in config:
            raise KeyError('No dictionary specified for {}'.format(field_name))

        self.load_dictionary(field_name, config[_DICTIONARY], case_sensitive)

        pre_process = None
        if _PRE_PROCESS in config and len(config[_PRE_PROCESS]) > 0:
            pre_process = self.string_to_lambda(config[_PRE_PROCESS][0])
        if not pre_process:
            pre_process = lambda x: x

        pre_filter = None
        if _PRE_FILTER in config and len(config[_PRE_FILTER]) > 0:
            pre_filter = self.string_to_lambda(config[_PRE_FILTER][0])
        if not pre_filter:
            pre_filter = lambda x: x

        post_filter = None
        if _PRE_FILTER in config and len(config[_PRE_FILTER]) > 0:
            post_filter = self.string_to_lambda(config[_PRE_FILTER][0])
        if not post_filter:
            post_filter = lambda x: isinstance(x, basestring)

        ngrams = int(config[_NGRAMS]) if _NGRAMS in config else 1

        joiner = config[_JOINER] if _JOINER in config else ' '

        return self._relevant_text_from_context(tokens, self._extract_using_dictionary(tokens, pre_process,
                                                                                                  self.tries[
                                                                                                      field_name],
                                                                                                  pre_filter,
                                                                                                  post_filter,
                                                                                                  ngrams, joiner),
                                                field_name)

    @staticmethod
    def _extract_using_dictionary(tokens, pre_process, trie, pre_filter, post_filter, ngrams, joiner):
        result = dictionary_extractor.extract_using_dictionary(tokens, pre_process=pre_process,
                                                               trie=trie,
                                                               pre_filter=pre_filter,
                                                               post_filter=post_filter,
                                                               ngrams=ngrams,
                                                               joiner=joiner)
        return result if result and len(result) > 0 else None

    def extract_website_domain(self, d, config):
        text = d[_TEXT]
        field_name = config[_FIELD_NAME]
        tld = self.extract_tld(text)
        results = {"value": tld}
        return self._relevant_text_from_context(d[_TEXT], results, field_name)

    def extract_using_regex(self, d, config):
        # this method is self aware that it needs the text, so look for text in the input d
        text = d[_TEXT]
        include_context = True
        if "include_context" in config and config['include_context'].lower() == 'false':
            include_context = False
        if "regex" not in config:
            raise KeyError('No regular expression found in {}'.format(json.dumps(config)))
        regex = config["regex"]
        flags = 0
        if "regex_options" in config:
            regex_options = config['regex_options']
            if not isinstance(regex_options, list):
                raise ValueError("regular expression options should be a list in {}".format(json.dumps(config)))
            for regex_option in regex_options:
                flags = flags | eval("re." + regex_option)
        if _PRE_FILTER in config:
            text = self.run_user_filters(d, config[_PRE_FILTER], config[_FIELD_NAME])

        result = self._extract_using_regex(text, regex, include_context, flags)
        # TODO ADD code to handle post_filters
        return self._relevant_text_from_context(d[_TEXT], result, config[_FIELD_NAME])

    @staticmethod
    def _extract_using_regex(text, regex, include_context, flags):
        try:
            result = regex_extractor.extract(text, regex, include_context, flags)
            return result if result and len(result) > 0 else None
        except Exception as e:
            print e
            return None

    def extract_using_custom_spacy(self, d, config, field_rules=None):
        if not field_rules:
            field_rules = self.load_json_file(self.get_spacy_field_rules_from_config(config[_SPACY_FIELD_RULES]))
        if not self.nlp:
            self.prep_spacy()

        # call the custom spacy extractor
        nlp_doc = self.nlp(d[_SIMPLE_TOKENS_ORIGINAL_CASE])
        results = self._relevant_text_from_context(d[_SIMPLE_TOKENS_ORIGINAL_CASE],
                                                   custom_spacy_extractor.extract(field_rules, nlp_doc, self.nlp),
                                                   config[_FIELD_NAME])
        return results

    def extract_using_spacy(self, d, config):
        field_name = config[_FIELD_NAME]
        if not self.nlp:
            self.prep_spacy()

        nlp_doc = self.nlp(d[_SIMPLE_TOKENS])
        self.load_matchers(field_name)
        results = None
        if field_name == _AGE:
            results = self._relevant_text_from_context(d[_SIMPLE_TOKENS],
                                                       spacy_age_extractor.extract(nlp_doc, self.matchers[_AGE]), _AGE)
        elif field_name == _POSTING_DATE:
            results = self._relevant_text_from_context(d[_SIMPLE_TOKENS],
                                                       spacy_date_extractor.extract(nlp_doc,
                                                                                    self.matchers[_POSTING_DATE]),
                                                       _POSTING_DATE)
            if _POST_FILTER in config:
                post_filters = config[_POST_FILTER]
                results = self.run_post_filters_results(results, post_filters)

        elif field_name == _SOCIAL_MEDIA:
            results = self._relevant_text_from_context(d[_SIMPLE_TOKENS],
                                                       spacy_social_media_extractor.extract(nlp_doc,
                                                                                            self.matchers[
                                                                                                _SOCIAL_MEDIA]),
                                                       _SOCIAL_MEDIA)
        elif field_name == _ADDRESS:
            results = self._relevant_text_from_context(d[_SIMPLE_TOKENS],
                                                       spacy_address_extractor.extract(nlp_doc,
                                                                                       self.matchers[_ADDRESS]),
                                                       _ADDRESS)
        return results

    def extract_from_landmark(self, doc, config):
        field_name = config[_FIELD_NAME]
        if _CONTENT_EXTRACTION not in doc:
            return None
        if _INFERLINK_EXTRACTIONS not in doc[_CONTENT_EXTRACTION]:
            return None
        results = list()
        inferlink_extraction = doc[_CONTENT_EXTRACTION][_INFERLINK_EXTRACTIONS]
        fields = None
        if _FIELDS in config:
            fields = config[_FIELDS]
        pre_filters = None
        if _PRE_FILTER in config:
            pre_filters = config[_PRE_FILTER]

        post_filters = None
        if _POST_FILTER in config:
            post_filters = config[_POST_FILTER]

        if fields:
            for field in fields:
                if field in inferlink_extraction:
                    d = inferlink_extraction[field]
                    if pre_filters:
                        # Assumption all pre_filters are lambdas
                        d[_TEXT] = self.run_user_filters(d, pre_filters, config[_FIELD_NAME])
                    result = None
                    if post_filters:
                        post_result = self.run_user_filters(d, post_filters, config[_FIELD_NAME])
                        if post_result:
                            result = self.handle_text_or_results(post_result)
                    else:
                        result = self.handle_text_or_results(d[_TEXT])
                    if result:
                        results.extend(result)
        else:
            for field in inferlink_extraction.keys():
                # The logic below: if the inferlink rules do not have semantic information in the field names returned,
                #                                                                                               too bad
                if field_name in field:
                    d = inferlink_extraction[field]
                    if pre_filters:
                        # Assumption all pre_filters are lambdas
                        d[_TEXT] = self.run_user_filters(d, pre_filters, config[_FIELD_NAME])

                    result = None
                    if post_filters:
                        post_result = self.run_user_filters(d, post_filters, config[_FIELD_NAME])
                        if post_result:
                            result = self.handle_text_or_results(post_result)
                    else:
                        result = self.handle_text_or_results(d[_TEXT])
                    if result:
                        results.extend(result)
        return results if len(results) > 0 else None

    def extract_phone(self, d, config):
        tokens = d[_SIMPLE_TOKENS]
        # source type as in text vs url #SHRUG
        source_type = config[_SOURCE_TYPE] if _SOURCE_TYPE in config else 'text'
        include_context = True
        output_format = _OBFUSCATION
        # if _PRE_FILTER in config:
        #     text = self.run_user_filters(d, config[_PRE_FILTER], config[_FIELD_NAME])
        return self._relevant_text_from_context(d[_SIMPLE_TOKENS],
                                                self._extract_phone(tokens, source_type, include_context,
                                                                    output_format), config[_FIELD_NAME])

    @staticmethod
    def _extract_phone(tokens, source_type, include_context, output_format):
        result = phone_extractor.extract(tokens, source_type, include_context, output_format)
        return result if result else None

    def extract_email(self, d, config):
        text = d[_TEXT]
        include_context = True
        if _INCLUDE_CONTEXT in config:
            include_context = config[_INCLUDE_CONTEXT].upper() == 'TRUE'
        if _PRE_FILTER in config:
            text = self.run_user_filters(d, config[_PRE_FILTER], config[_FIELD_NAME])
        return self._relevant_text_from_context(d[_TEXT], self._extract_email(text, include_context),
                                                config[_FIELD_NAME])

    @staticmethod
    def _extract_email(text, include_context):
        """
        A regular expression based function to extract emails from text
        :param text: The input text.
        :param include_context: True or False, will include context matched by the regular expressions.
        :return: An object, with extracted email and/or context.
        """
        return email_extractor.extract(text, include_context)

    def extract_price(self, d, config):
        text = d[_TEXT]
        if _PRE_FILTER in config:
            text = self.run_user_filters(d, config[_PRE_FILTER], config[_FIELD_NAME])
        return self._relevant_text_from_context(d[_TEXT], self._extract_price(text), config[_FIELD_NAME])

    @staticmethod
    def _extract_price(text):
        return price_extractor.extract(text)

    def extract_height(self, d, config):
        text = d[_TEXT]
        if _PRE_FILTER in config:
            text = self.run_user_filters(d, config[_PRE_FILTER], config[_FIELD_NAME])
        return self._relevant_text_from_context(d[_TEXT], self._extract_height(text), config[_FIELD_NAME])

    @staticmethod
    def _extract_height(text):
        return height_extractor.extract(text)

    def extract_weight(self, d, config):
        text = d[_TEXT]
        if _PRE_FILTER in config:
            text = self.run_user_filters(d, config[_PRE_FILTER], config[_FIELD_NAME])
        return self._relevant_text_from_context(d[_TEXT], self._extract_weight(text), config[_FIELD_NAME])

    @staticmethod
    def _extract_weight(text):
        return weight_extractor.extract(text)

    def extract_address(self, d, config):
        text = d[_TEXT]
        if _PRE_FILTER in config:
            text = self.run_user_filters(d, config[_PRE_FILTER], config[_FIELD_NAME])
        return self._relevant_text_from_context(d[_TEXT], self._extract_address(text), config[_FIELD_NAME])

    @staticmethod
    def _extract_address(text):
        return address_extractor.extract(text)

    def extract_age(self, d, config):
        text = d[_TEXT]
        if _PRE_FILTER in config:
            text = self.run_user_filters(d, config[_PRE_FILTER], config[_FIELD_NAME])
        return self._relevant_text_from_context(d[_TEXT], self._extract_age(text), config[_FIELD_NAME])

    @staticmethod
    def _extract_age(text):
        return age_extractor.extract(text)

    def extract_review_id(self, d, config):
        text = d[_TEXT]
        if _PRE_FILTER in config:
            text = self.run_user_filters(d, config[_PRE_FILTER], config[_FIELD_NAME])
        return self._relevant_text_from_context(d[_TEXT], self._extract_review_id(text), config[_FIELD_NAME])

    @staticmethod
    def _extract_review_id(text):
        return review_id_extractor.extract(text)

    @staticmethod
    def handle_text_or_results(x):
        if isinstance(x, basestring):
            o = dict()
            o['value'] = x
            return [o]
        if isinstance(x, dict):
            return [x]
        if isinstance(x, list):
            return x
        return None

    def run_user_filters(self, d, filters, field_name):
        result = None
        if not isinstance(filters, list):
            filters = [filters]
        try:
            for text_filter in filters:
                try:
                    f = getattr(self, text_filter)
                    if f:
                        result = f(d, {_FIELD_NAME: field_name})
                except Exception as e:
                    result = None
                if not result:
                    result = Core.string_to_lambda(text_filter)(d[_TEXT])
        except Exception as e:
            print 'Error {} in {}'.format(e, 'run_user_filters')
        return result

    def run_post_filters_results(self, results, post_filters):
        if results:
            if not isinstance(results, list):
                results = [results]
            if not isinstance(post_filters, list):
                post_filters = [post_filters]
            out_results = list()
            for post_filter in post_filters:
                try:
                    f = getattr(self, post_filter)
                except Exception as e:
                    raise 'Exception: {}, no function {} defined in core.py'.format(e, post_filter)

                for result in results:
                    val = f(result['value'])
                    if val:
                        result['value'] = val
                        out_results.append(result)
            return out_results if len(out_results) > 0 else None

    @staticmethod
    def string_to_lambda(s):
        try:
            return lambda x: eval(s)
        except:
            print 'Error while converting {} to lambda'.format(s)
            return None

    @staticmethod
    def extract_readability(document, options=None):
        e = ReadabilityExtractor()
        return e.extract(document, options)

    def extract_title(self, html_content, options=None):
        if html_content:
            matches = re.search(self.html_title_regex, html_content, re.IGNORECASE | re.S)
            title = None
            if matches:
                title = matches.group(1)
                title = title.replace('\r', '')
                title = title.replace('\n', '')
                title = title.replace('\t', '')
            if not title:
                title = ''
            return {'text': title}
        return None

    @staticmethod
    def extract_crftokens(text, options=None, lowercase=True):
        t = TokenizerExtractor(recognize_linebreaks=True, create_structured_tokens=True)
        return t.extract(text, lowercase)

    @staticmethod
    def crftokens_to_lower(crf_tokens):
        lower_crf = copy.deepcopy(crf_tokens)
        for tk in lower_crf:
            tk['value'] = tk['value'].lower()
        return lower_crf

    @staticmethod
    def extract_tokens_from_crf(crf_tokens):
        return [tk['value'] for tk in crf_tokens]

    @staticmethod
    def extract_tokens_faithful(text, options=None):
        ft = FaithfulTokenizerExtractor(recognize_linebreaks=True, create_structured_tokens=True)
        return ft.extract(text)

    @staticmethod
    def extract_tokens_from_faithful(faithful_tokens):
        return [tk['value'] for tk in faithful_tokens]

    @staticmethod
    def filter_tokens(original_tokens, config):
        # config contains a list of types of tokens to be removed
        # [alphabet, digit, emoji, punctuation, html, html_entity, break]
        ft = FaithfulTokenizerExtractor(recognize_linebreaks=True, create_structured_tokens=True)
        ft.faithful_tokens = original_tokens
        # Return Tokens object which contains - tokens, reverse_map attributes
        # The object also has a method get_original_index() to retrieve index in faithful tokens
        return ft.filter_tokens(config)

    def extract_table(self, html_doc):
        return table_extractor.extract(html_doc)

    # def extract_stock_tickers(self, doc):
    #     return extract_stock_tickers(doc)

    # def extract_spacy(self, doc):
    #     return spacy_extractor.spacy_extract(doc)

    @staticmethod
    def extract_landmark(html, url, extraction_rules, threshold=0.5):
        return landmark_extraction.extract(html, url, extraction_rules, threshold)

    def prep_spacy(self):
        self.nlp = spacy.load('en')
        self.old_tokenizer = self.nlp.tokenizer
        self.nlp.tokenizer = lambda tokens: self.old_tokenizer.tokens_from_list(tokens)

    def load_matchers(self, field_name=None):
        if field_name:
            if field_name == _AGE:
                if _AGE not in self.matchers:
                    self.matchers[_AGE] = spacy_age_extractor.load_age_matcher(self.nlp)
            if field_name == _POSTING_DATE:
                if _POSTING_DATE not in self.matchers:
                    self.matchers[_POSTING_DATE] = spacy_date_extractor.load_date_matcher(self.nlp)
            if field_name == _SOCIAL_MEDIA:
                if _SOCIAL_MEDIA not in self.matchers:
                    self.matchers[_SOCIAL_MEDIA] = spacy_social_media_extractor.load_social_media_matcher(self.nlp)
            if field_name == _ADDRESS:
                if _ADDRESS not in self.matchers:
                    self.matchers[_ADDRESS] = spacy_address_extractor.load_address_matcher(self.nlp)

    @staticmethod
    def create_list_data_extraction(data_extraction, field_name, method=_EXTRACT_USING_DICTIONARY):
        out = list()
        if data_extraction:
            if field_name in data_extraction:
                extractions = data_extraction[field_name]
                if method in extractions:
                    out = Core.get_value_list_from_results(extractions[method]['results'])
        return out

    @staticmethod
    def get_value_list_from_results(results):
        out = list()
        if results:
            for result in results:
                out.append(result['value'])
        return out

    def extract_country_url(self, d, config):
        if not self.country_code_dict:
            try:
                self.country_code_dict = self.load_json_file(self.get_dict_file_name_from_config('country_code'))
            except:
                raise '{} dictionary missing from resources'.format('country_code')

        tokens_url = d[_SIMPLE_TOKENS]
        return self._relevant_text_from_context(tokens_url,
                                                url_country_extractor.extract(tokens_url, self.country_code_dict),
                                                config[_FIELD_NAME])

    def geonames_lookup(self, d, config):
        field_name = config[_FIELD_NAME]

        if not self.geonames_dict:
            try:
                self.geonames_dict = self.load_json_file(self.get_dict_file_name_from_config(_GEONAMES))
            except Exception as e:
                raise '{} dictionary missing from resources'.format(_GEONAMES)

        if _CITY_NAME in d[_KNOWLEDGE_GRAPH]:
            cities = d[_KNOWLEDGE_GRAPH][_CITY_NAME].keys()
        else:
            return None
        populated_places = geonames_extractor.get_populated_places(cities, self.geonames_dict)

        # results = geonames_extractor.get_country_from_populated_places(populated_places)

        # if results:
        #     self.create_knowledge_graph(d, _COUNTRY , results)

        return populated_places

    @staticmethod
    def parse_date(d, config={}):
        if isinstance(d, basestring):
            return Core.spacy_parse_date(d)
        else:
            try:
                return date_parser.convert_to_iso_format(date_parser.parse_date(d[_TEXT]))
            except:
                return None

    @staticmethod
    def spacy_parse_date(str_date):
        try:
            return date_parser.convert_to_iso_format(date_parser.parse_date(str_date))
        except:
            return None

    @staticmethod
    def filter_age(d, config):
        text = d[_TEXT]
        try:
            text = text.replace('\n', '')
            text = text.replace('\t', '')
            num = int(text)
            return num if 18 <= num <= 65 else None
        except:
            pass
        return None

    def country_from_states(self, d, config):
        if not self.state_to_country_dict:
            try:
                self.state_to_country_dict = self.load_json_file(self.get_dict_file_name_from_config(_STATE_TO_COUNTRY))
            except Exception as e:
                raise '{} dictionary missing from resources'.format(_STATE_TO_COUNTRY)

        if _STATE in d[_KNOWLEDGE_GRAPH]:
            states = d[_KNOWLEDGE_GRAPH][_STATE].keys()
        else:
            return None

        return geonames_extractor.get_country_from_states(states, self.state_to_country_dict)

    def country_feature(self, d, config):
        return country_classifier.calc_country_feature(d[_KNOWLEDGE_GRAPH], self.state_to_country_dict)

    def create_city_state_country_triple(self, d, config):
        if not self.state_to_codes_lower_dict:
            try:
                self.state_to_codes_lower_dict = self.load_json_file(
                    self.get_dict_file_name_from_config(_STATE_TO_CODES_LOWER))
            except Exception as e:
                raise ValueError('{} dictionary missing from resources'.format(_STATE_TO_CODES_LOWER))
        if not self.populated_cities:
            try:
                self.populated_cities = self.load_json_file(self.get_dict_file_name_from_config(_POPULATED_CITIES))
            except Exception as e:
                raise ValueError('{} dictionary missing from resources'.format(_POPULATED_CITIES))

        try:
<<<<<<< HEAD
            priori_lst = ['city_state_together', 'city_state_code_together',
                          'city_country_together', 'city_state_separate',
                          'city_country_separate', 'city_state_code_separate']
            results = [[] for i in range(len(priori_lst)+1)]
=======
            priori_lst = ['city_state_together_count', 'city_state_code_together_count',
                          'city_country_together_count', 'city_state_separate_count',
                          'city_country_separate_count', 'city_state_code_separate_count']
            results = [[] for i in range(len(priori_lst) + 1)]
>>>>>>> ea10408d
            knowledge_graph = d[_KNOWLEDGE_GRAPH]
            if "populated_places" in knowledge_graph:
                pop_places = knowledge_graph["populated_places"]
                for place in pop_places:
                    city_state_together_count = 0
                    city_state_separate_count = 0
                    city_state_code_together_count = 0
                    city_state_code_separate_count = 0
                    city_country_together_count = 0
                    city_country_separate_count = 0
                    city = pop_places[place][0]["value"]
                    state = pop_places[place][0]["metadata"]["state"]
                    state = "" if not state else state
                    country = pop_places[place][0]["metadata"]["country"]
                    country = "" if not country else country
                    if state in self.state_to_codes_lower_dict:
                        state_code = self.state_to_codes_lower_dict[state]
                    else:
                        state_code = None

                    cities = []
                    if "city_name" in knowledge_graph:
                        if city in knowledge_graph["city_name"]:
                            city_lst = knowledge_graph["city_name"][city]
                            for each_city in city_lst:
                                if "context" in each_city:
<<<<<<< HEAD
                                    cities.append((each_city["origin"]["segment"], 
                                        each_city["context"]["start"], each_city["context"]["end"]))
                            if city_lst:
                                document_id = each_city["origin"]["document_id"]
                            else:
                                document_id = ""
=======
                                    cities.append((each_city["origin"]["segment"],
                                                   each_city["context"]["start"], each_city["context"]["end"]))
>>>>>>> ea10408d

                    states = []
                    if country == "united states":
                        if "state" in knowledge_graph:
                            if state in knowledge_graph["state"]:
                                state_lst = knowledge_graph["state"][state]
                                for each_state in state_lst:
                                    if "context" in each_state:
                                        states.append((each_state["origin"]["segment"],
                                                       each_state["context"]["start"], each_state["context"]["end"]))

                    countries = []
                    if "country" in knowledge_graph:
                        if country in knowledge_graph["country"]:
                            country_lst = knowledge_graph["country"][country]
                            for each_country in country_lst:
                                if "context" in each_country:
                                    countries.append((each_country["origin"]["segment"],
                                                      each_country["context"]["start"], each_country["context"]["end"]))

                    state_codes = []
                    if country == "united states":
                        if state_code:
                            if "states_usa_codes" in knowledge_graph:
                                if state_code in knowledge_graph["states_usa_codes"]:
                                    state_code_lst = knowledge_graph["states_usa_codes"][state_code]
                                    for each_state_code in state_code_lst:
                                        if "context" in each_state_code:
                                            state_codes.append((each_state_code["origin"]["segment"],
                                                                each_state_code["context"]["start"],
                                                                each_state_code["context"]["end"]))

                    if cities:
                        segments = []
                        for a_city in cities:
                            for a_state in states:
                                if a_city[0] == a_state[0] and a_city[1] != a_state[1] and (
                                        abs(a_city[2] - a_state[1]) < 3 or abs(a_city[1] - a_state[2]) < 3):
                                    city_state_together_count += 1
                                    if a_city[0] not in segments:
                                        segments.append(a_city[0])
                                else:
                                    city_state_separate_count += 1
                            for a_state_code in state_codes:
                                if a_city[0] == a_state_code[0] and a_city[1] != a_state_code[1] and a_state_code[1] - \
                                        a_city[2] < 3 and a_state_code[1] - a_city[2] > 0:
                                    city_state_code_together_count += 1
                                    if a_city[0] not in segments:
                                        segments.append(a_city[0])
                                else:
                                    city_state_code_separate_count += 1
                            for a_country in countries:
                                if a_city[0] == a_country[0] and a_city[1] != a_country[1] and (
                                        abs(a_city[2] - a_country[1]) < 5 or abs(a_city[1] - a_country[2]) < 3):
                                    city_country_together_count += 1
                                    if a_city[0] not in segments:
                                        segments.append(a_city[0])
                                else:
                                    city_country_separate_count += 1

                        result = copy.deepcopy(pop_places[place][0])
                        result['origin'] = dict()
                        result['origin']['document_id'] = document_id
                        result['origin']['method'] = 'create_city_state_country_triple'
                        result['metadata']['city_state_together'] = city_state_together_count
                        result['metadata']['city_state_separate'] = city_state_separate_count
                        result['metadata']['city_state_code_together'] = city_state_code_together_count
                        result['metadata']['city_state_code_separate'] = city_state_code_separate_count
                        result['metadata']['city_country_together'] = city_country_together_count
                        result['metadata']['city_country_separate'] = city_country_separate_count
                        for priori_idx, counter in enumerate(priori_lst):
                            if country == "united states":
                                result_value = city + ',' + state
                            else:
                                result_value = city + ',' + country
                            result['key'] = city + ':' + state + ':' + country + ':' + str(
                                result['metadata']['longitude']) + ':' + str(result['metadata']['latitude'])
                            if result['metadata'][counter] > 0:
                                if priori_idx < 3:
                                    result['value'] = result_value + "-1.0"
                                    result['origin']['score'] = 1.0
                                    result['origin']['segment'] = counter + ' in'
                                    for segment in segments:
                                        result['origin']['segment'] = result['origin']['segment'] + ' ' + segment
                                elif priori_idx < 5:
                                    result['value'] = result_value + "-0.8"
                                    result['origin']['score'] = 0.8
                                    result['origin']['segment'] = counter + ' in somewhere'
                                else:
                                    result['value'] = result_value + "-0.3"
                                    result['origin']['score'] = 0.3
                                    result['origin']['segment'] = counter + ' in somewhere'
                                results[priori_idx].append(result)
                                break
                            else:
                                '''
                                if priori_idx == 5 and city in self.populated_cities:
                                    if self.populated_cities[city]["country"] == country:
                                        if "state" in self.populated_cities[city]:
                                            if self.populated_cities[city]["state"] == state:
                                                result['value'] = result_value + "-0.1"
                                                result['origin']['score'] = 0.1
                                                result['origin']['segment'] = 'none'
                                                results[priori_idx+1].append(result)
                                        else:
                                            result['value'] = result_value + "-0.1"
                                            result['origin']['score'] = 0.1
                                            result['origin']['segment'] = 'none'
                                            results[priori_idx + 1].append(result)
                                '''
                                if priori_idx == 5 and city in self.populated_cities:
                                    result['value'] = result_value + "-0.1"
<<<<<<< HEAD
                                    result['origin']['score'] = 0.1
                                    result['origin']['segment'] = 'none'
=======
>>>>>>> ea10408d
                                    results[priori_idx + 1].append(result)

            return_result = None
            for priori in range(len(priori_lst) + 1):
                if results[priori]:
                    if priori < 3:
                        return_result = results[priori]
                        break
                    else:
                        high_pop = 0
                        high_idx = 0
                        for idx, a_result in enumerate(results[priori]):
                            if a_result['metadata']['population'] >= high_pop:
                                high_pop = a_result['metadata']['population']
                                high_idx = idx
                        return_result = [results[priori][high_idx]]
                        break

            return return_result

        except Exception as e:
            print e
            return None<|MERGE_RESOLUTION|>--- conflicted
+++ resolved
@@ -1552,17 +1552,10 @@
                 raise ValueError('{} dictionary missing from resources'.format(_POPULATED_CITIES))
 
         try:
-<<<<<<< HEAD
             priori_lst = ['city_state_together', 'city_state_code_together',
                           'city_country_together', 'city_state_separate',
                           'city_country_separate', 'city_state_code_separate']
             results = [[] for i in range(len(priori_lst)+1)]
-=======
-            priori_lst = ['city_state_together_count', 'city_state_code_together_count',
-                          'city_country_together_count', 'city_state_separate_count',
-                          'city_country_separate_count', 'city_state_code_separate_count']
-            results = [[] for i in range(len(priori_lst) + 1)]
->>>>>>> ea10408d
             knowledge_graph = d[_KNOWLEDGE_GRAPH]
             if "populated_places" in knowledge_graph:
                 pop_places = knowledge_graph["populated_places"]
@@ -1589,17 +1582,12 @@
                             city_lst = knowledge_graph["city_name"][city]
                             for each_city in city_lst:
                                 if "context" in each_city:
-<<<<<<< HEAD
-                                    cities.append((each_city["origin"]["segment"], 
+                                    cities.append((each_city["origin"]["segment"],
                                         each_city["context"]["start"], each_city["context"]["end"]))
                             if city_lst:
                                 document_id = each_city["origin"]["document_id"]
                             else:
                                 document_id = ""
-=======
-                                    cities.append((each_city["origin"]["segment"],
-                                                   each_city["context"]["start"], each_city["context"]["end"]))
->>>>>>> ea10408d
 
                     states = []
                     if country == "united states":
@@ -1712,11 +1700,8 @@
                                 '''
                                 if priori_idx == 5 and city in self.populated_cities:
                                     result['value'] = result_value + "-0.1"
-<<<<<<< HEAD
                                     result['origin']['score'] = 0.1
                                     result['origin']['segment'] = 'none'
-=======
->>>>>>> ea10408d
                                     results[priori_idx + 1].append(result)
 
             return_result = None
