import sys
import os

stdout = sys.stdout
reload(sys)
sys.setdefaultencoding('utf-8')
sys.stdout = stdout
# import all extractors
from spacy_extractors import age_extractor as spacy_age_extractor
from spacy_extractors import social_media_extractor as spacy_social_media_extractor
from spacy_extractors import date_extractor as spacy_date_extractor
from spacy_extractors import address_extractor as spacy_address_extractor
from spacy_extractors import customized_extractor as custom_spacy_extractor
from spacy_extractors.default_extractor import DefaultExtractor as default_spacy_extractor
from data_extractors import landmark_extraction
from data_extractors import dictionary_extractor
from data_extractors import regex_extractor
from data_extractors import height_extractor
from data_extractors import weight_extractor
from data_extractors import address_extractor
from data_extractors import age_extractor
from data_extractors import table_extractor
from data_extractors import url_country_extractor
from data_extractors import geonames_extractor
from data_extractors.digPhoneExtractor import phone_extractor
from data_extractors.digEmailExtractor import email_extractor
from data_extractors.digPriceExtractor import price_extractor
from data_extractors.digReviewIDExtractor import review_id_extractor
from data_extractors import date_parser
from classifiers import country_classifier
from structured_extractors import ReadabilityExtractor, TokenizerExtractor, FaithfulTokenizerExtractor
import json
import gzip
import re
import spacy
import codecs
from jsonpath_rw import parse
import time
import collections
import numbers
from tldextract import tldextract
import pickle
import copy
from collections import OrderedDict
import sys
import traceback
import logging
import logstash
import signal
import datetime
import hashlib

_DATA = 'data'
_KEY = 'key'
_VALUE = 'value'
_QUALIFIERS = 'qualifiers'
_KNOWLEDGE_GRAPH = "knowledge_graph"
_EXTRACTION_POLICY = 'extraction_policy'
_KEEP_EXISTING = 'keep_existing'
_REPLACE = 'replace'
_ERROR_HANDLING = 'error_handling'
_IGNORE_EXTRACTION = 'ignore_extraction'
_IGNORE_DOCUMENT = 'ignore_document'
_RAISE_ERROR = 'raise_error'
_CITY_NAME = 'city_name'
_STATE = 'state'
_COUNTRY = 'country'
_CONTENT_EXTRACTION = 'content_extraction'
_SPACY_EXTRACTION = 'spacy_extraction'
_RAW_CONTENT = 'raw_content'
_INPUT_PATH = 'input_path'
_READABILITY = 'readability'
_LANDMARK = 'landmark'
_TITLE = 'title'
_DESCRIPTION = "description"
_INFERLINK_DESCRIPTION = 'inferlink_description'
_STRICT = 'strict'
_FIELD_NAME = 'field_name'
_CONTENT_STRICT = 'content_strict'
_CONTENT_RELAXED = 'content_relaxed'
_YES = 'yes'
_NO = 'no'
_RECALL_PRIORITY = 'recall_priority'
_INFERLINK_EXTRACTIONS = 'inferlink_extractions'
_LANDMARK_THRESHOLD = 'landmark_threshold'
_LANDMARK_RULES = 'landmark_rules'
_URL = 'url'
_AGE = 'age'
_POSTING_DATE = 'posting_date'
_DATE = 'date'
_SOCIAL_MEDIA = 'social_media'
_ADDRESS = 'address'
_RESOURCES = 'resources'
_SPACY_FIELD_RULES = "spacy_field_rules"
_DATA_EXTRACTION = 'data_extraction'
_FIELDS = 'fields'
_EXTRACTORS = 'extractors'
_TOKENS = 'tokens'
_TOKENS_ORIGINAL_CASE = "tokens_original_case"
_SIMPLE_TOKENS = 'simple_tokens'
_SIMPLE_TOKENS_ORIGINAL_CASE = 'simple_tokens_original_case'
_TEXT = 'text'
_DICTIONARY = 'dictionary'
_PICKLES = 'pickle'
_NGRAMS = 'ngrams'
_JOINER = 'joiner'
_PRE_FILTER = 'pre_filter'
_POST_FILTER = 'post_filter'
_PRE_PROCESS = "pre_process"
_TABLE = "table"
_STOP_WORDS = "stop_words"
_GEONAMES = "geonames"
_STATE_TO_COUNTRY = "state_to_country"
_STATE_TO_CODES_LOWER = "state_to_codes_lower"
_POPULATED_PLACES = "populated_places"
_POPULATED_CITIES = "populated_cities"
_CASE_SENSITIVE = 'case_sensitive'

_EXTRACT_AS_IS = "extract_as_is"
_EXTRACT_USING_DICTIONARY = "extract_using_dictionary"
_EXTRACT_USING_REGEX = "extract_using_regex"
_EXTRACT_FROM_LANDMARK = "extract_from_landmark"
_EXTRACT_PHONE = "extract_phone"
_EXTRACT_EMAIL = "extract_email"
_EXTRACT_PRICE = "extract_price"
_EXTRACT_HEIGHT = "extract_height"
_EXTRACT_WEIGHT = "extract_weight"
_EXTRACT_ADDRESS = "extract_address"
_EXTRACT_AGE = "extract_age"
_CREATE_KG_NODE_EXTRACTOR = "create_kg_node_extractor"
_ADD_CONSTANT_KG  = "add_constant_kg"
_GUARD = "guard"
_STOP_VALUE = 'stop_value'
_MATCH = "match"
_CONTANTS = "constants"

_CONFIG = "config"
_DICTIONARIES = "dictionaries"
_STOP_WORD_DICTIONARIES = "stop_word_dictionaries"
_INFERLINK = "inferlink"
_HTML = "html"

_SEGMENT_TITLE = "title"
_SEGMENT_INFERLINK_DESC = "inferlink_description"
_SEGMENT_OTHER = "other_segment"
_SEGMENT_NAME = "segment_name"

_METHOD_INFERLINK = "inferlink"

_SOURCE_TYPE = "source_type"
_OBFUSCATION = "obfuscation"

_INCLUDE_CONTEXT = "include_context"
_KG_ENHANCEMENT = "kg_enhancement"
_DOCUMENT_ID = "document_id"
_DOC_ID = 'doc_id'
_TLD = 'tld'
_FEATURE_COMPUTATION = "feature_computation"
_LOGGING = "logging"
_LOGSTASH = "logstash"
_HOST = "host"
_LOCALHOST = "localhost"
_PORT = "port"
_LEVEL = "level"
_VERSION = "version"
_CRITICAL = 50
_ERROR = 40
_WARNING = 30
_INFO = 20
_DEBUG = 10
_EXCEPTION = 47
_ETK_VERSION = "etk_version"
_CONVERT_TO_KG = "convert_to_kg"
_PREFER_INFERLINK_DESCRIPTION = "prefer_inferlink_description"
_TIMEOUT = "timeout"
_JSON_CONTENT = 'json_content'
_PARENT_DOC_ID = 'parent_doc_id'
_FILTERS = 'filters'
_FIELD = 'field'
_REGEX = 'regex'
_ACTION = 'action'
_NO_ACTION = 'no_action'
_KEEP = 'keep'
_DISCARD = 'discard'
_PREFILTER_FILTER_OUTCOME = 'prefilter_filter_outcome'
_CREATED_BY = 'created_by'

remove_break_html_2 = re.compile("[\r\n][\s]*[\r\n]")
remove_break_html_1 = re.compile("[\r\n][\s]*")


class TimeoutException(Exception):  # Custom exception class
    pass


class InvalidJsonPathException(Exception):
    pass


class Core(object):
    def __init__(self, extraction_config=None, debug=False, load_spacy=False):
        self.extraction_config = extraction_config
        self.debug = debug
        self.html_title_regex = r'<title>(.*?)</title>'
        self.tries = dict()
        self.stop_word_dicts = dict()
        self.pickles = dict()
        self.jobjs = dict()
        self.global_extraction_policy = None
        self.global_error_handling = _RAISE_ERROR
        # to make sure we do not parse json_paths more times than needed, we define the following 2 properties
        self.content_extraction_path = None
        self.data_extraction_path = dict()
        self.kgc_paths = dict()
        self.json_content_paths = dict()
        if load_spacy:
            self.prep_spacy()
        else:
            self.nlp = None
        self.country_code_dict = None
        self.matchers = dict()
        self.geonames_dict = None
        self.state_to_country_dict = None
        self.state_to_codes_lower_dict = None
        self.populated_cities = None
        self.logstash_logger = None
        self.etk_version = "1"
        self.prefer_inferlink_description = False
        self.doc_filter_regexes = dict()
        self.readability_timeout = 3
        if self.extraction_config:
            if _PREFER_INFERLINK_DESCRIPTION in self.extraction_config:
                self.prefer_inferlink_description = self.extraction_config[_PREFER_INFERLINK_DESCRIPTION]
            self.etk_version = self.extraction_config[_ETK_VERSION] if _ETK_VERSION in self.extraction_config else "1"
            if _LOGGING in self.extraction_config:
                logging_conf = self.extraction_config[_LOGGING]
                if _LOGSTASH in logging_conf:
                    logstash_conf = logging_conf[_LOGSTASH]
                    self.logstash_logger = logging.getLogger('etk-logstash-logger')
                    host = logstash_conf[_HOST] if _HOST in logstash_conf else _LOCALHOST
                    port = logstash_conf[_PORT] if _PORT in logstash_conf else 5959
                    self.logstash_logger.setLevel(logstash_conf[_LEVEL] if _LEVEL in logstash_conf else _ERROR)
                    self.logstash_logger.addHandler(
                        logstash.LogstashHandler(host, port,
                                                 logstash_conf[_VERSION] if _VERSION in logging_conf else 1))

    def log(self, message, level, doc_id=None, url=None, extra=None):
        if self.logstash_logger:
            if not extra:
                extra = dict()
            extra[_ETK_VERSION] = self.etk_version
            if doc_id:
                extra[_DOCUMENT_ID] = doc_id
            if url:
                extra[_URL] = url

            if level == _ERROR:
                self.logstash_logger.error(message, extra=extra)
            elif level == _WARNING:
                self.logstash_logger.warning(message, extra=extra)
            elif level == _INFO:
                self.logstash_logger.info(message, extra=extra)
            elif level == _DEBUG:
                self.logstash_logger.debug(message, extra=extra)
            elif level == _CRITICAL:
                self.logstash_logger.critical(message, extra=extra)
            elif level == _EXCEPTION:
                self.logstash_logger.exception(message, extra=extra)

    """ Define all API methods """

    @staticmethod
    def timeout_handler(signum, frame):  # Custom signal handler
        raise TimeoutException

    def process_doc_filters(self, doc):
        if self.extraction_config:
            if _FILTERS in self.extraction_config:
                filters = self.extraction_config[_FILTERS]
                if _URL in doc:
                    if _TLD not in doc:
                        doc[_TLD] = self.extract_tld(doc[_URL])
                    tld = doc[_TLD]
                    if tld in filters:
                        doc_filters = filters[tld]

                        if not isinstance(doc_filters, list):
                            doc_filters = [doc_filters]
                        for doc_filter in doc_filters:
                            if _FIELD in doc_filter and _ACTION in doc_filter and _REGEX in doc_filter:
                                field = doc_filter[_FIELD]
                                action = doc_filter[_ACTION]
                                regex = doc_filter[_REGEX]
                                if action.lower() not in [_NO_ACTION, _KEEP, _DISCARD]:
                                    print 'action: {} in filters is not one of {}, {} or {}. Defaulting to {}'.format(
                                        action, _NO_ACTION, _KEEP, _DISCARD, _NO_ACTION)
                                    action = _NO_ACTION

                                if field in doc:
                                    if isinstance(doc[field], basestring):
                                        if regex not in self.doc_filter_regexes:
                                            self.doc_filter_regexes[regex] = re.compile(regex)
                                        regex_c = self.doc_filter_regexes[regex]
                                        match = regex_c.search(doc[field])
                                        if match:
                                            doc[_PREFILTER_FILTER_OUTCOME] = action
                                            break
                                    else:
                                        print 'Error while filtering out docs: field - {} is not a literal in ' \
                                              'the doc.'.format(field)
                            else:
                                message = 'Incomplete filter: {} for tld: {} in etk config'.format(doc_filter, tld)
                                print message
                                self.log(message, _INFO)
        # if for some reason, there is no action defined: no_action is default action
        if _PREFILTER_FILTER_OUTCOME not in doc:
            doc[_PREFILTER_FILTER_OUTCOME] = _NO_ACTION
        return doc

    def process(self, doc, create_knowledge_graph=True, html_description=False):
        start_time_process = time.time()
        try:
            if self.extraction_config:
                doc_id = None
                if _DOCUMENT_ID in self.extraction_config:
                    doc_id_field = self.extraction_config[_DOCUMENT_ID]
                    if doc_id_field in doc:
                        doc_id = doc[doc_id_field]
                        doc[_DOCUMENT_ID] = doc_id
                        # TODO this is a hack, remove this later
                        if 'doc_id' not in doc:
                            doc['doc_id'] = doc_id
                    else:
                        raise KeyError('{} not found in the input document'.format(doc_id_field))

                if _EXTRACTION_POLICY in self.extraction_config:
                    self.global_extraction_policy = self.extraction_config[_EXTRACTION_POLICY]
                error_handling = self.extraction_config[
                    _ERROR_HANDLING] if _ERROR_HANDLING in self.extraction_config else _RAISE_ERROR
                if error_handling != _RAISE_ERROR and error_handling != _IGNORE_DOCUMENT:
                    warning = 'WARN: error handling in extraction config can either be \"{}\" or \"{}\".' \
                              ' By default its value has been set to \"{}\"'.format(
                        _RAISE_ERROR, _IGNORE_DOCUMENT, _RAISE_ERROR)
                    self.log(warning, _WARNING)
                    error_handling = _RAISE_ERROR
                self.global_error_handling = error_handling

                # Before we process the doc, run filter docs
                doc = self.process_doc_filters(doc)
                if doc[_PREFILTER_FILTER_OUTCOME] == _DISCARD:
                    return None

                """Handle content extraction first aka Phase 1"""
                if _CONTENT_EXTRACTION in self.extraction_config:
                    if _CONTENT_EXTRACTION not in doc:
                        doc[_CONTENT_EXTRACTION] = dict()
                    ce_config = self.extraction_config[_CONTENT_EXTRACTION]

                    # JSON CONTENT: create content for data extraction from json paths
                    if _JSON_CONTENT in ce_config:
                        jc_extractors = ce_config[_JSON_CONTENT]
                        if isinstance(jc_extractors, dict):
                            jc_extractors = [jc_extractors]
                        for jc_extractor in jc_extractors:
                            doc = self.convert_json_content(doc, jc_extractor)

                    html_path = ce_config[_INPUT_PATH] if _INPUT_PATH in ce_config else None
                    if not html_path and _EXTRACTORS in ce_config:
                        raise KeyError('{} not found in extraction_config'.format(_INPUT_PATH))
                    if html_path and _EXTRACTORS in ce_config:
                        if not self.content_extraction_path:
                            try:
                                self.content_extraction_path = parse(html_path)
                            except:
                                raise InvalidJsonPathException(
                                    '\'{}\' is not a valid json path'.format(html_path))
                        matches = self.content_extraction_path.find(doc)

                        extractors = ce_config[_EXTRACTORS]
                        run_readability = True
                        for index in range(len(matches)):
                            for extractor in extractors.keys():
                                if extractor == _LANDMARK:
                                    doc[_CONTENT_EXTRACTION] = self.run_landmark(doc[_CONTENT_EXTRACTION],
                                                                                 matches[index].value,
                                                                                 extractors[extractor], doc[_URL])

                                    landmark_config = extractors[extractor]
                                    landmark_field_name = landmark_config[_FIELD_NAME] if _FIELD_NAME in landmark_config \
                                        else _INFERLINK_EXTRACTIONS
                                    if self.prefer_inferlink_description:
                                        if landmark_field_name in doc[_CONTENT_EXTRACTION]:
                                            if _INFERLINK_DESCRIPTION in doc[_CONTENT_EXTRACTION][landmark_field_name]:
                                                inferlink_desc = doc[_CONTENT_EXTRACTION][landmark_field_name][
                                                    _INFERLINK_DESCRIPTION]
                                                if _TEXT in inferlink_desc and inferlink_desc[_TEXT] and inferlink_desc[
                                                    _TEXT].strip() != '':
                                                    run_readability = False

                                elif extractor == _READABILITY:
                                    if run_readability:
                                        re_extractors = extractors[extractor]
                                        if isinstance(re_extractors, dict):
                                            re_extractors = [re_extractors]

                                        for re_extractor in re_extractors:
                                            doc[_CONTENT_EXTRACTION] = self.run_readability(doc[_CONTENT_EXTRACTION],
                                                                                            matches[index].value,
                                                                                            re_extractor)
                                elif extractor == _TITLE:
                                    doc[_CONTENT_EXTRACTION] = self.run_title(doc[_CONTENT_EXTRACTION],
                                                                              matches[index].value,
                                                                              extractors[extractor])

                                elif extractor == _TABLE:
                                    doc = self.run_table_extractor(doc,
                                                                   matches[index].value,
                                                                   extractors[extractor])

                    # Add the url as segment as well
                    if _URL in doc and doc[_URL] and doc[_URL].strip() != '':
                        doc[_CONTENT_EXTRACTION][_URL] = dict()
                        doc[_CONTENT_EXTRACTION][_URL][_TEXT] = doc[_URL]
                        if _TLD not in doc:
                            doc[_TLD] = self.extract_tld(doc[_URL])

                """Phase 2: The Data Extraction"""
                if _DATA_EXTRACTION in self.extraction_config:
                    de_configs = self.extraction_config[_DATA_EXTRACTION]
                    if isinstance(de_configs, dict):
                        de_configs = [de_configs]

                    for i in range(len(de_configs)):
                        de_config = de_configs[i]
                        input_paths = de_config[_INPUT_PATH] if _INPUT_PATH in de_config else None
                        if not input_paths:
                            raise KeyError('{} not found for data extraction in extraction_config'.format(_INPUT_PATH))

                        if not isinstance(input_paths, list):
                            input_paths = [input_paths]

                        for input_path in input_paths:
                            if _FIELDS in de_config:
                                if input_path not in self.data_extraction_path:
                                    try:
                                        self.data_extraction_path[input_path] = parse(input_path)
                                    except:
                                        raise InvalidJsonPathException(
                                            '\'{}\' is not a valid json path'.format(input_path))
                                matches = self.data_extraction_path[input_path].find(doc)
                                for match in matches:
                                    # First rule of DATA Extraction club: Get tokens
                                    # Get the crf tokens
                                    if _TEXT in match.value:
                                        cleaned_text = self.remove_line_breaks(match.value[_TEXT])
                                        match.value[_TEXT] = cleaned_text
                                        if _SIMPLE_TOKENS_ORIGINAL_CASE not in match.value:
                                            match.value[_SIMPLE_TOKENS_ORIGINAL_CASE] = self.extract_crftokens(
                                                match.value[_TEXT],
                                                lowercase=False, create_structured_tokens=False)
                                        if _SIMPLE_TOKENS not in match.value:
                                            match.value[_SIMPLE_TOKENS] = [val.lower() for val in
                                                                           match.value[_SIMPLE_TOKENS_ORIGINAL_CASE]]

                                    fields = de_config[_FIELDS]
                                    for field in fields.keys():
                                        run_extractor = True
                                        full_path = str(match.full_path)
                                        segment = self.determine_segment(full_path)
                                        if field != '*':
                                            if run_extractor:
                                                if _EXTRACTORS in fields[field]:
                                                    extractors = fields[field][_EXTRACTORS]
                                                    for extractor in extractors.keys():
                                                        try:
                                                            foo = getattr(self, extractor)
                                                        except:
                                                            foo = None
                                                        if foo:
                                                            # score is 1.0 because every method thinks it is the best
                                                            score = 1.0
                                                            method = extractor
                                                            if _CONFIG not in extractors[extractor]:
                                                                extractors[extractor][_CONFIG] = dict()
                                                            extractors[extractor][_CONFIG][_FIELD_NAME] = field
                                                            ep = self.determine_extraction_policy(extractors[extractor])
                                                            if extractor == _CREATE_KG_NODE_EXTRACTOR:
                                                                method = _CREATE_KG_NODE_EXTRACTOR
                                                                segment = str(match.full_path)
                                                                results = self.create_kg_node_extractor(match.value,
                                                                                                        extractors[
                                                                                                            extractor][
                                                                                                            _CONFIG],
                                                                                                        doc, doc_id,
                                                                                                        url=doc[
                                                                                                            _URL] if
                                                                                                        _URL in doc
                                                                                                        else None)
                                                                if results:
                                                                    results = self.add_origin_info(
                                                                        results, method,
                                                                        segment,
                                                                        score,
                                                                        doc_id)
                                                                    if create_knowledge_graph:
                                                                        self.create_knowledge_graph(doc,
                                                                                                    field,
                                                                                                    results)
                                                            elif extractor == _EXTRACT_FROM_LANDMARK:
                                                                if _FIELDS in extractors[extractor][_CONFIG]:
                                                                    inferlink_fields = extractors[extractor][_CONFIG][
                                                                        _FIELDS]
                                                                    for inferlink_field in inferlink_fields:
                                                                        if _INFERLINK_EXTRACTIONS in full_path and inferlink_field in full_path:
                                                                            method = _METHOD_INFERLINK
                                                                            if self.check_if_run_extraction(match.value,
                                                                                                            field,
                                                                                                            extractor,
                                                                                                            ep):
                                                                                results = foo(doc,
                                                                                              extractors[extractor][
                                                                                                  _CONFIG],
                                                                                              selected_field=inferlink_field)
                                                                                if results:
                                                                                    results = self.add_origin_info(
                                                                                        results, method,
                                                                                        segment,
                                                                                        score,
                                                                                        doc_id)
                                                                                    if create_knowledge_graph:
                                                                                        self.create_knowledge_graph(doc,
                                                                                                                    field,
                                                                                                                    results)
                                                                else:
                                                                    if _INFERLINK_EXTRACTIONS in full_path and field in full_path:
                                                                        method = _METHOD_INFERLINK
                                                                        if self.check_if_run_extraction(match.value,
                                                                                                        field,
                                                                                                        extractor,
                                                                                                        ep):

                                                                            results = foo(doc,
                                                                                          extractors[extractor][
                                                                                              _CONFIG])
                                                                            if results:
                                                                                results = self.add_origin_info(
                                                                                    results,
                                                                                    method,
                                                                                    segment,
                                                                                    score,
                                                                                    doc_id)
                                                                                if create_knowledge_graph:
                                                                                    self.create_knowledge_graph(doc,
                                                                                                                field,
                                                                                                                results)
                                                            else:
                                                                if extractor == _EXTRACT_AS_IS:
                                                                    segment = str(match.full_path)
                                                                else:
                                                                    segment = self.determine_segment(full_path)
                                                                if self.check_if_run_extraction(match.value, field,
                                                                                                extractor,
                                                                                                ep):
                                                                    results = foo(match.value,
                                                                                  extractors[extractor][_CONFIG])
                                                                    if results:
                                                                        results = self.add_origin_info(
                                                                            results,
                                                                            method,
                                                                            segment,
                                                                            score,
                                                                            doc_id)
                                                                        if create_knowledge_graph:
                                                                            self.create_knowledge_graph(doc, field,
                                                                                                        results)
                                        else:  # extract whatever you can!
                                            if _EXTRACTORS in fields[field]:
                                                extractors = fields[field][_EXTRACTORS]
                                                for extractor in extractors.keys():
                                                    try:
                                                        foo = getattr(self, extractor)
                                                    except Exception as e:
                                                        foo = None
                                                    if foo:
                                                        # score is 1.0 because every method thinks it is the best
                                                        score = 1.0
                                                        method = extractor
                                                        if _CONFIG not in extractors[extractor]:
                                                            extractors[extractor][_CONFIG] = dict()
                                                        ep = self.determine_extraction_policy(extractors[extractor])
                                                        if extractor == _EXTRACT_FROM_LANDMARK:
                                                            if _INFERLINK_EXTRACTIONS in full_path and field in full_path:
                                                                method = _METHOD_INFERLINK
                                                                if self.check_if_run_extraction(match.value, field,
                                                                                                extractor,
                                                                                                ep):

                                                                    results = foo(doc, extractors[extractor][_CONFIG])
                                                                    if results:
                                                                        results = self.add_origin_info(results,
                                                                                                       method,
                                                                                                       segment,
                                                                                                       score,
                                                                                                       doc_id)
                                                                        if create_knowledge_graph:
                                                                            self.create_knowledge_graph(doc, field,
                                                                                                        results)
                                                        else:
                                                            results = foo(match.value,
                                                                          extractors[extractor][_CONFIG])
                                                            if results:
                                                                for f, res in results.items():
                                                                    res = self.add_origin_info(res,
                                                                                               method,
                                                                                               segment,
                                                                                               score, doc_id)
                                                                    if create_knowledge_graph:
                                                                        self.create_knowledge_graph(doc, f, res)
                                                    else:
                                                        self.log('method {} not found!'.format(extractor), _INFO)

                """Optional Phase 3: Knowledge Graph Enhancement"""
                if _KG_ENHANCEMENT in self.extraction_config:
                    kg_configs = self.extraction_config[_KG_ENHANCEMENT]
                    if isinstance(kg_configs, dict):
                        kg_configs = [kg_configs]

                    for i in range(len(kg_configs)):
                        kg_config = kg_configs[i]
                        input_paths = kg_config[_INPUT_PATH] if _INPUT_PATH in kg_config else None
                        if not input_paths:
                            raise KeyError(
                                '{} not found for knowledge graph enhancement in extraction_config'.format(_INPUT_PATH))

                        if not isinstance(input_paths, list):
                            input_paths = [input_paths]

                        for input_path in input_paths:
                            if _FIELDS in kg_config:
                                if input_path not in self.data_extraction_path:
                                    try:
                                        self.data_extraction_path[input_path] = parse(input_path)
                                    except:
                                        raise InvalidJsonPathException(
                                            '\'{}\' is not a valid json path'.format(input_path))
                                matches = self.data_extraction_path[input_path].find(doc)
                                for match in matches:
                                    fields = kg_config[_FIELDS]
                                    try:
                                        sorted_fields = self.sort_dictionary_by_fields(fields)
                                    except:
                                        raise ValueError('Please ensure there is a priority added to every field in '
                                                         'knowledge_graph  enhancement and the priority is a number')

                                    for i in range(0, len(sorted_fields)):
                                        field = sorted_fields[i][0]
                                        guard_result = True
                                        if _GUARD in fields[field]:
                                            guard_result = self.process_kg_enchancement_guards(doc,
                                                                                               fields[field][_GUARD])
                                        if guard_result:
                                            if _EXTRACTORS in fields[field]:
                                                extractors = fields[field][_EXTRACTORS]
                                                for extractor in extractors.keys():
                                                    try:
                                                        foo = getattr(self, extractor)
                                                    except:
                                                        foo = None
                                                    if foo:
                                                        if _CONFIG not in extractors[extractor]:
                                                            extractors[extractor][_CONFIG] = dict()
                                                        extractors[extractor][_CONFIG][_FIELD_NAME] = field
                                                        results = foo(match.value, extractors[extractor][_CONFIG])
                                                        if results:
                                                            if not extractor == 'filter_results':
                                                                if extractor == _ADD_CONSTANT_KG:
                                                                    # add origin info
                                                                    results = self.add_origin_info(results,
                                                                                               extractor,
                                                                                               _KG_ENHANCEMENT,
                                                                                               1.0, doc_id)
                                                                self.create_knowledge_graph(doc, field, results)


                if _KNOWLEDGE_GRAPH in doc and doc[_KNOWLEDGE_GRAPH]:
                    """ Add title and description as fields in the knowledge graph as well"""
                    doc = Core.rearrange_description(doc, html_description)
                    doc = Core.rearrange_title(doc)

        except InvalidJsonPathException as e:
            raise e
        except Exception as e:
            self.log('ETK process() Exception', _EXCEPTION, doc_id=doc[_DOCUMENT_ID],
                     url=doc[_URL] if _URL in doc else None)
            exc_type, exc_value, exc_traceback = sys.exc_info()
            lines = traceback.format_exception(exc_type, exc_value, exc_traceback)
            print ''.join(lines)
            if self.global_error_handling == _RAISE_ERROR:
                raise e
            else:
                return None
        end_time_process = time.time()
        time_taken_process = end_time_process - start_time_process
        if '@execution_profile' not in doc:
            doc['@execution_profile'] = dict()
        doc['@execution_profile']['@etk_start_time'] = datetime.datetime.utcfromtimestamp(
            start_time_process).isoformat()
        doc['@execution_profile']['@etk_end_time'] = datetime.datetime.utcfromtimestamp(end_time_process).isoformat()
        doc['@execution_profile']['@etk_process_time'] = float(end_time_process - start_time_process)
        if time_taken_process > 5:
            extra = dict()
            extra['time_taken'] = time_taken_process
            print 'LOG: {},{},{},{}'.format(doc_id, 'TOTAL', 'TOTAL', time_taken_process)
            self.log('Document: {} took {} seconds'.format(doc[_DOCUMENT_ID], str(time_taken_process)), _INFO,
                     doc_id=doc[_DOCUMENT_ID], url=doc[_URL] if _URL in doc else None, extra=extra)
        print 'correct version2!'
        return doc

    def process_kg_enchancement_guards(self, doc, guards):
        if _KNOWLEDGE_GRAPH not in doc:
            return False

        if not isinstance(guards, list):
            guards = [guards]

        result = True
        for guard in guards:
            if _FIELD in guard:
                g_field = guard[_FIELD]
                if g_field in doc[_KNOWLEDGE_GRAPH]:
                    kg_values = doc[_KNOWLEDGE_GRAPH][g_field] if g_field in doc[_KNOWLEDGE_GRAPH] else None
                    if not kg_values:
                        return False

                    match_field = guard[_MATCH] if _MATCH in guard else _VALUE
                    try:
                        values = [v[match_field] for v in kg_values]
                    except:
                        values = [v[_VALUE] for v in kg_values]
                    result &= self.process_one_guard(values, guard)
                elif g_field in doc:
                        result &= self.process_one_guard(doc[g_field], guard)
                else:
                    return False
            if not result:
                break
        return result

    def process_one_guard(self, lista, guard):
        if not isinstance(lista, list):
            lista = [lista]
        if _REGEX in guard:
            regex = guard[_REGEX]
            if regex not in self.doc_filter_regexes:
                self.doc_filter_regexes[regex] = re.compile(regex)
            regex_c = self.doc_filter_regexes[regex]
            for val in lista:
                match = regex_c.search(val)
                if match:
                    return True
        if _VALUE in guard:
            listb = guard[_VALUE] if isinstance(guard[_VALUE], list) else [guard[_VALUE]]
            return Core.do_lists_intersect(lista, listb)
        if _STOP_VALUE in guard:
            listb = guard[_STOP_VALUE] if isinstance(guard[_STOP_VALUE], list) else [guard[_STOP_VALUE]]
            return not Core.do_lists_intersect(lista, listb)

        return False

    @staticmethod
    def do_lists_intersect(lista, listb):
        # the following if statement is redundant, its there because of consistent return of function
        return True if set(lista) & set(listb) else False

    def convert_json_content(self, doc, json_content_extractor):
        input_path = json_content_extractor[_INPUT_PATH]
        segment_name = json_content_extractor[_SEGMENT_NAME]
        val_list = list()

        if input_path not in self.json_content_paths:
            try:
                self.json_content_paths[input_path] = parse(input_path)
            except Exception as e:
                raise InvalidJsonPathException(
                    '\'{}\' is not a valid json path'.format(input_path))
        matches = self.json_content_paths[input_path].find(doc)
        for match in matches:
            values = match.value
            if not isinstance(values, list):
                values = [values]
            for val in values:
                if isinstance(val, basestring) or isinstance(val, numbers.Number):
                    o = dict()
                    o[_TEXT] = unicode(val)
                    val_list.append(o)
                elif isinstance(val, dict):
                    if _VALUE in val:
                        o = dict()
                        o[_TEXT] = val[_VALUE]
                        if _KEY in val:
                            o[_KEY] = val[_KEY]
                        if _QUALIFIERS in val:
                            o[_QUALIFIERS] = val[_QUALIFIERS]
                        val_list.append(o)
                else:
                    if val:
                        msg = 'Error while extracting json content, input path: {} is either not a leaf node in ' \
                              'the json or not a dict with keys \'value\', \'key\' and/or \'qualifiers\'  ' \
                              'document'.format(input_path)
                        self.log(msg, _ERROR)
                        print msg
                        if self.global_error_handling == _RAISE_ERROR:
                            raise ValueError(msg)
        if len(val_list) > 0:
            if _CONTENT_EXTRACTION not in doc:
                doc[_CONTENT_EXTRACTION] = dict()
            if segment_name not in doc[_CONTENT_EXTRACTION]:
                doc[_CONTENT_EXTRACTION][segment_name] = list()
            doc[_CONTENT_EXTRACTION][segment_name].extend(val_list)
        return doc

    def extract_as_is(self, d, config=None):
<<<<<<< HEAD
        print 'received: {}'.format(d)
        if isinstance(d, list):
            d = d[0]

        if d[_TEXT].strip() != '':
            result = dict()
            result[_VALUE] = d[_TEXT]
            if _KEY in d:
                result[_KEY] = d[_KEY]
            if _QUALIFIERS in d:
                result[_QUALIFIERS] = d[_QUALIFIERS]
            if config and _POST_FILTER in config:
                post_filters = config[_POST_FILTER]
                result = self.run_post_filters_results(result, post_filters)
            return self._relevant_text_from_context(d[_TEXT], result, config[_FIELD_NAME])
        return None

    def pseudo_extraction_results(self, values, method, segment, doc_id=None, score=1.0):
        results = list()
        if not isinstance(values, list):
            values = [values]
        for val in values:
            if isinstance(val, basestring):
                result = dict()
                result['value'] = val
                results.append(result)
=======
        if isinstance(d, basestring):
            result = self.pseudo_extraction_results(d)
            return result

        if isinstance(d, dict) and _TEXT in d:
            if d[_TEXT].strip() != '':
                result = self.pseudo_extraction_results(d[_TEXT], key=d[_KEY] if _KEY in d else None,
                                                        qualifiers=d[_QUALIFIERS] if _QUALIFIERS in d else None)
                if config and _POST_FILTER in config:
                    post_filters = config[_POST_FILTER]
                    result = self.run_post_filters_results(result, post_filters)
                return self._relevant_text_from_context(d[_TEXT], result, config[_FIELD_NAME])
>>>>>>> 4bbabf16
            else:
                return None

        # this is the case where we are going to put the input object to a field called 'data'
        if isinstance(d, dict) or isinstance(d, list):
            str_d = json.dumps(d, sort_keys=True)
            key = hashlib.sha256(str_d).hexdigest().upper()
            result = self.pseudo_extraction_results(str_d, key=key)
            result[_DATA] = d
            return result
        # If nothing matches,
        return None

    @staticmethod
    def pseudo_extraction_results(value, key=None, qualifiers=None):
        result = dict()
        result[_VALUE] = value
        if key:
            result[_KEY] = key
        if qualifiers:
            result[_QUALIFIERS] = qualifiers
        return result

    @staticmethod
    def remove_line_breaks(x):
        try:
            x_1 = re.sub(remove_break_html_1, ' \n ', x)
            x_2 = re.sub(remove_break_html_2, ' \n\n ', x_1)
        except:
            return x
        return x_2

    @staticmethod
    def rearrange_description(doc, html_description=False):
        method = 'rearrange_description'
        description = None
        segment = ''
        if _CONTENT_EXTRACTION in doc:
            ce = doc[_CONTENT_EXTRACTION]
            if _INFERLINK_EXTRACTIONS in ce:
                if _INFERLINK_DESCRIPTION in ce[_INFERLINK_EXTRACTIONS]:
                    description = ce[_INFERLINK_EXTRACTIONS][_INFERLINK_DESCRIPTION][_TEXT]
                    segment = _INFERLINK
                elif _CONTENT_RELAXED in ce:
                    description = ce[_CONTENT_RELAXED][_TEXT]
                    segment = _CONTENT_RELAXED

            if not description or description.strip() == '':
                if _CONTENT_STRICT in ce:
                    description = ce[_CONTENT_STRICT][_TEXT]
                    segment = _CONTENT_STRICT

            if description and description != '':
                if html_description:
                    description = Core.remove_line_breaks(description)
                if _KNOWLEDGE_GRAPH not in doc:
                    doc[_KNOWLEDGE_GRAPH] = dict()
                if _DESCRIPTION not in doc[_KNOWLEDGE_GRAPH]:
                    doc[_KNOWLEDGE_GRAPH][_DESCRIPTION] = list()
                    o = dict()
                    o['value'] = description
                    o['key'] = 'description'
                    o['confidence'] = 1.0
                    o['provenance'] = [Core.custom_provenance_object(method, segment, doc[_DOCUMENT_ID])]
                    doc[_KNOWLEDGE_GRAPH][_DESCRIPTION].append(o)
        return doc

    @staticmethod
    def sort_dictionary_by_fields(dictionary):
        sorted_d = OrderedDict(sorted(dictionary.iteritems(), key=lambda x: x[1]['priority']))
        return sorted_d.items()

    @staticmethod
    def custom_provenance_object(method, segment, document_id):
        prov = dict()
        prov['method'] = method
        prov['source'] = dict()
        prov['source']['segment'] = segment
        prov['source'][_DOCUMENT_ID] = document_id
        return prov

    @staticmethod
    def rearrange_title(doc):
        method = 'rearrange_title'
        title = None
        segment = ''
        if _CONTENT_EXTRACTION in doc:
            ce = doc[_CONTENT_EXTRACTION]
            if _INFERLINK_EXTRACTIONS in ce:
                if _TITLE in ce[_INFERLINK_EXTRACTIONS]:
                    title = ce[_INFERLINK_EXTRACTIONS][_TITLE][_TEXT]
                    segment = _INFERLINK
            if not title or title.strip() == '':
                if _TITLE in ce:
                    title = ce[_TITLE][_TEXT]
                    segment = _HTML
            if not title or title.strip() == '':
                if _CONTENT_RELAXED in ce:
                    vals = ce[_CONTENT_RELAXED][_TEXT].split(' ')
                    new_vals = list()
                    for i in range(0, len(vals)):
                        if len(new_vals) == 10:
                            break
                        if vals[i].strip() != '':
                            new_vals.append(vals[i])
                    title = ' '.join(new_vals)
                    segment = _HTML

            if title and title != '':
                if _KNOWLEDGE_GRAPH not in doc:
                    doc[_KNOWLEDGE_GRAPH] = dict()
                if _TITLE not in doc[_KNOWLEDGE_GRAPH]:
                    doc[_KNOWLEDGE_GRAPH][_TITLE] = list()
                    o = dict()
                    o['value'] = title
                    o['key'] = 'title'
                    o['confidence'] = 1.0
                    o['provenance'] = [Core.custom_provenance_object(method, segment, doc[_DOCUMENT_ID])]
                    doc[_KNOWLEDGE_GRAPH][_TITLE].append(o)

        return doc

    @staticmethod
    def extract_tld(url):
        return tldextract.extract(url).domain + '.' + tldextract.extract(url).suffix

    @staticmethod
    def create_knowledge_graph(doc, field_name, extractions):
        if _KNOWLEDGE_GRAPH not in doc:
            doc[_KNOWLEDGE_GRAPH] = dict()

        if field_name not in doc[_KNOWLEDGE_GRAPH]:
            doc[_KNOWLEDGE_GRAPH][field_name] = list()

        for extraction in extractions:
            if 'key' in extraction:
                key = extraction['key']
            else:
                key = extraction['value']
                if (isinstance(key, basestring) or isinstance(key, numbers.Number)) and field_name != _POSTING_DATE:
                    # try except block because unicode characters will not be lowered
                    try:
                        key = str(key).strip().lower()
                    except:
                        pass
                if 'metadata' in extraction:
                    sorted_metadata = Core.sort_dict(extraction['metadata'])
                    for k, v in sorted_metadata.iteritems():
                        if isinstance(v, numbers.Number):
                            v = str(v)
                        # if v:
                        #     v = v.encode('utf-8')
                        if v and v.strip() != '':
                            # key += '-' + str(k) + ':' + str(v)
                            key = '{}-{}:{}'.format(key, k, v)

            # TODO FIX THIS HACK
            if len(key) > 32766:
                key = key[0:500]

            provenance = dict()
            method = None
            confidence = None
            metadata = None
            value = None

            if 'origin' in extraction:
                origin = extraction['origin']
                if 'obfuscation' in extraction:
                    origin['extraction_metadata'] = dict()
                    origin['extraction_metadata']['obfuscation'] = extraction['obfuscation']
                method = origin['method']
                confidence = origin['score']
                origin.pop('score', None)
                origin.pop('method', None)
                provenance['source'] = origin

            if 'context' in extraction:
                provenance['source']['context'] = extraction['context']
            if 'metadata' in extraction and not metadata:
                metadata = extraction['metadata']
            if method:
                provenance["method"] = method
            if not value:
                value = extraction['value']
                provenance['extracted_value'] = value
            if confidence:
                provenance['confidence'] = dict()
                provenance['confidence']['extraction'] = confidence
            if metadata:
                provenance['qualifiers'] = metadata
            doc[_KNOWLEDGE_GRAPH][field_name] = Core.add_extraction_knowledge_graph(
                doc[_KNOWLEDGE_GRAPH][field_name], provenance, key, value, confidence if confidence else 1,
                data=extraction[_DATA] if _DATA in extraction else None)

        return doc

    @staticmethod
    def add_extraction_knowledge_graph(kg_extractions, provenance, key, value, confidence=1, data=None):
        if len(kg_extractions) > 0:
            for kg_e in kg_extractions:
                if key == kg_e['key']:
                    kg_e['provenance'].append(provenance)
                    return kg_extractions

        kg_extraction = dict()
        kg_extraction['provenance'] = [provenance]
        kg_extraction['value'] = value
        kg_extraction['key'] = key
<<<<<<< HEAD
        kg_extraction['confidence'] = 1.0
=======
        kg_extraction['confidence'] = confidence
        if data:
            kg_extraction[_DATA] = data
>>>>>>> 4bbabf16
        kg_extractions.append(kg_extraction)
        return kg_extractions

    @staticmethod
    def add_data_extraction_results(d, field_name, method_name, results):
        if _DATA_EXTRACTION not in d:
            d[_DATA_EXTRACTION] = dict()
        if field_name not in d[_DATA_EXTRACTION]:
            d[_DATA_EXTRACTION][field_name] = dict()
        if method_name not in d[_DATA_EXTRACTION][field_name]:
            d[_DATA_EXTRACTION][field_name][method_name] = dict()
        if isinstance(results, dict):
            results = [results]
        if 'results' not in d[_DATA_EXTRACTION][field_name][method_name]:
            d[_DATA_EXTRACTION][field_name][method_name]['results'] = results
        else:
            d[_DATA_EXTRACTION][field_name][method_name]['results'].extend(results)
        return d

    @staticmethod
    def check_if_run_extraction(d, field_name, method_name, extraction_policy):
        try:  # do not run anything over 1 MB
            if _TEXT in d and len(d[_TEXT]) > 1000000:
                return False
        except:
            pass
        if _DATA_EXTRACTION not in d:
            return True
        if field_name not in d[_DATA_EXTRACTION]:
            return True
        if method_name not in d[_DATA_EXTRACTION][field_name]:
            return True
        if 'results' not in d[_DATA_EXTRACTION][field_name][method_name]:
            return True
        else:
            if extraction_policy == _REPLACE:
                return True
        return False

    @staticmethod
    def determine_segment(json_path):
        segment = _SEGMENT_OTHER
        if _SEGMENT_INFERLINK_DESC in json_path:
            segment = _SEGMENT_INFERLINK_DESC
        elif _INFERLINK in json_path and _SEGMENT_INFERLINK_DESC not in json_path:
            segment = _HTML
        elif _CONTENT_STRICT in json_path:
            segment = _CONTENT_STRICT
        elif _CONTENT_RELAXED in json_path:
            segment = _CONTENT_RELAXED
        elif _TITLE in json_path:
            segment = _TITLE
        elif _URL in json_path:
            segment = _URL
        return segment

    @staticmethod
    def add_origin_info(results, method, segment, score, doc_id=None):
        if results:
            if not isinstance(results, list):
                results = [results]
            for result in results:
                o = dict()
                o['segment'] = segment
                o['method'] = method
                o['score'] = score
                if doc_id:
                    o[_DOCUMENT_ID] = doc_id
                result['origin'] = o
        return results

    def run_landmark(self, content_extraction, html, landmark_config, url):
        field_name = landmark_config[_FIELD_NAME] if _FIELD_NAME in landmark_config else _INFERLINK_EXTRACTIONS
        ep = self.determine_extraction_policy(landmark_config)
        extraction_rules = self.consolidate_landmark_rules()
        if _LANDMARK_THRESHOLD in landmark_config:
            pct = landmark_config[_LANDMARK_THRESHOLD]
            if not 0.0 <= pct <= 1.0:
                raise ValueError('landmark threshold should be a float between {} and {}'.format(0.0, 1.0))
        else:
            pct = 0.5
        if field_name not in content_extraction or (field_name in content_extraction and ep == _REPLACE):
            ifl_extractions = Core.extract_landmark(html, url, extraction_rules, pct)

            if isinstance(ifl_extractions, list):
                # we have a rogue post type page, put it in its place
                # Change Oct 5, 2017: Since we are not showing threads, pick the first post and extract from it
                # preserve the original posts somewhere
                content_extraction['inferlink_posts'] = ifl_extractions
                field_name_special_text = 'inferlink_posts_special_text'
                content_extraction[field_name_special_text] = dict()
                content_extraction[field_name_special_text][_TEXT] = self.inferlink_posts_to_text(ifl_extractions)
                ifl_extractions = ifl_extractions[0]

            if ifl_extractions and len(ifl_extractions.keys()) > 0:
                description = ''
                content_extraction[field_name] = dict()
                for key in ifl_extractions:
                    if isinstance(ifl_extractions[key], basestring) or isinstance(ifl_extractions[key], numbers.Number):
                        if ifl_extractions[key]:
                            o = dict()
                            if key == 'post_content' or 'content' in key or 'description' in key:
                                new_key = _INFERLINK_DESCRIPTION
                                description += ifl_extractions[key] + '\n'
                            else:
                                new_key = key

                            o[new_key] = dict()
                            if 'date' in key:
                                o[new_key]['text'] = ifl_extractions[key][:30] if len(ifl_extractions[key]) > 30 else \
                                    ifl_extractions[key]
                            else:
                                o[new_key]['text'] = ifl_extractions[key]
                            content_extraction[field_name].update(o)
                if description:
                    content_extraction[field_name][_INFERLINK_DESCRIPTION][_TEXT] = description
        return content_extraction

    @staticmethod
    def inferlink_posts_to_text(inferlink_posts):
        text = ''
        for inferlink_post in inferlink_posts:
            for k, v in inferlink_post.iteritems():
                if k == 'review_details':
                    for pair in v:
                        if 'key' in pair and 'value' in pair:
                            text += '{}_{}: {}\n'.format('review_details', pair['key'], pair['value'])
                else:
                    text += '{}: {}\n'.format(k, v)
        return text

    def consolidate_landmark_rules(self):
        rules = dict()
        if _RESOURCES in self.extraction_config:
            resources = self.extraction_config[_RESOURCES]
            if _LANDMARK in resources:
                landmark_rules_file_list = resources[_LANDMARK]
                for landmark_rules_file in landmark_rules_file_list:
                    rules.update(Core.load_json_file(landmark_rules_file))
                return rules
            else:
                raise KeyError('{}.{} not found in provided extraction config'.format(_RESOURCES, _LANDMARK))
        else:
            raise KeyError('{} not found in provided extraction config'.format(_RESOURCES))

    def get_dict_file_name_from_config(self, dict_name):
        if _RESOURCES in self.extraction_config:
            resources = self.extraction_config[_RESOURCES]
            if _DICTIONARIES in resources:
                if dict_name in resources[_DICTIONARIES]:
                    return resources[_DICTIONARIES][dict_name]
                else:
                    raise KeyError(
                        '{}.{}.{} not found in provided extraction config'.format(_RESOURCES, _DICTIONARIES, dict_name))
            else:
                raise KeyError('{}.{} not found in provided extraction config'.format(_RESOURCES, _DICTIONARIES))
        else:
            raise KeyError('{} not found in provided extraction config'.format(_RESOURCES))

    def get_stop_word_dictionary_name_from_config(self, dict_name):
        if _RESOURCES in self.extraction_config:
            if _STOP_WORD_DICTIONARIES in self.extraction_config[_RESOURCES]:
                if dict_name in self.extraction_config[_RESOURCES][_STOP_WORD_DICTIONARIES]:
                    return self.extraction_config[_RESOURCES][_STOP_WORD_DICTIONARIES][dict_name]
        return None

    def get_pickle_file_name_from_config(self, pickle_name):
        if _RESOURCES in self.extraction_config:
            resources = self.extraction_config[_RESOURCES]
            if _PICKLES in resources:
                if pickle_name in resources[_PICKLES]:
                    return resources[_PICKLES][pickle_name]
                else:
                    raise KeyError(
                        '{}.{}.{} not found in provided extraction config'.format(_RESOURCES, _PICKLES, pickle_name))
            else:
                raise KeyError('{}.{} not found in provided extraction config'.format(_RESOURCES, _PICKLES))
        else:
            raise KeyError('{} not found in provided extraction config'.format(_RESOURCES))

    def get_spacy_field_rules_from_config(self, field_name):
        if _RESOURCES in self.extraction_config:
            resources = self.extraction_config[_RESOURCES]
            if _SPACY_FIELD_RULES in resources:
                if field_name in resources[_SPACY_FIELD_RULES]:
                    return resources[_SPACY_FIELD_RULES][field_name]
                else:
                    raise KeyError(
                        '{}.{}.{} not found in provided extraction config'.format(_RESOURCES, _SPACY_FIELD_RULES,
                                                                                  field_name))
            else:
                raise KeyError('{}.{} not found in provided extraction config'.format(_RESOURCES, _SPACY_FIELD_RULES))
        else:
            raise KeyError('{} not found in provided extraction config'.format(_RESOURCES))

    def run_title(self, content_extraction, html, title_config):
        field_name = title_config[_FIELD_NAME] if _FIELD_NAME in title_config else _TITLE
        ep = self.determine_extraction_policy(title_config)
        if field_name not in content_extraction or (field_name in content_extraction and ep == _REPLACE):
            extracted_title = self.extract_title(html)
            if extracted_title:
                content_extraction[field_name] = extracted_title
        return content_extraction

    def run_table_extractor(self, d, html, table_config):
        print '==================='
        print 'running table extractor on: {}'.format(html)
        field_name = table_config[_FIELD_NAME] if _FIELD_NAME in table_config else _TABLE
        ep = self.determine_extraction_policy(table_config)
        if field_name not in d[_CONTENT_EXTRACTION] or (field_name in d[_CONTENT_EXTRACTION] and ep == _REPLACE):
            tables = self.extract_table(html, table_config)
            print tables
            if tables is not None:
                d[_CONTENT_EXTRACTION][field_name] = tables
                if len(tables['tables']) > 0:
                    d['nested_docs'] = list()
                    for t in tables['tables']:
                        t['_id'] = t[_DOCUMENT_ID] = t[_DOC_ID] = d[_DOCUMENT_ID] + '_' + t['fingerprint']
                        t['parent_'+_DOCUMENT_ID] = d[_DOCUMENT_ID]
                        t['raw_content'] = '<html><body>{}</body></html>'.format(json.dumps(t['rows']))
                        t['url'] = 'http://local.dir'
                        # t['knowledge_graph'] = {}
                        d['nested_docs'].append(t)
        return d

    def run_readability(self, content_extraction, html, re_extractor):
        recall_priority = False
        field_name = None
        readability_text = None
        if _STRICT in re_extractor:
            recall_priority = False if re_extractor[_STRICT] == _YES else True
            field_name = _CONTENT_RELAXED if recall_priority else _CONTENT_STRICT
        options = {_RECALL_PRIORITY: recall_priority}

        if _FIELD_NAME in re_extractor:
            field_name = re_extractor[_FIELD_NAME]
        ep = self.determine_extraction_policy(re_extractor)
        timeout = re_extractor[_TIMEOUT] if _TIMEOUT in re_extractor else self.readability_timeout
        signal.signal(signal.SIGALRM, self.timeout_handler)
        signal.alarm(timeout)
        try:
            readability_text = self.extract_readability(html, options)
            signal.alarm(0)
        except TimeoutException:
            pass

        if readability_text:
            if field_name not in content_extraction or (field_name in content_extraction and ep == _REPLACE):
                content_extraction[field_name] = readability_text
        return content_extraction

    def determine_extraction_policy(self, config):
        ep = _REPLACE
        if not config:
            return ep
        if _EXTRACTION_POLICY in config:
            ep = config[_EXTRACTION_POLICY]
        elif self.global_extraction_policy:
            ep = self.global_extraction_policy
        if ep and ep != _KEEP_EXISTING and ep != _REPLACE:
            raise ValueError('extraction_policy can either be {} or {}'.format(_KEEP_EXISTING, _REPLACE))
        return ep

    @staticmethod
    def _relevant_text_from_context(text_or_tokens, results, field_name):
        if results:
            tokens_len = len(text_or_tokens)
            if not isinstance(results, list):
                results = [results]
            for result in results:
                if 'context' in result:
                    start = int(result['context']['start'])
                    end = int(result['context']['end'])
                    if isinstance(text_or_tokens, basestring):
                        if start - 10 < 0:
                            new_start = 0
                        else:
                            new_start = start - 10
                        if end + 10 > tokens_len:
                            new_end = tokens_len
                        else:
                            new_end = end + 10
                        relevant_text = '<etk \'attribute\' = \'{}\'>{}</etk>'.format(field_name,
                                                                                      text_or_tokens[start:end].encode(
                                                                                          'utf-8'))
                        result['context']['text'] = '{} {} {}'.format(text_or_tokens[new_start:start].encode('utf-8'),
                                                                      relevant_text,
                                                                      text_or_tokens[end:new_end].encode('utf-8'))
                        result['context']['input'] = _TEXT
                    else:
                        if start - 5 < 0:
                            new_start = 0
                        else:
                            new_start = start - 5
                        if end + 5 > tokens_len:
                            new_end = tokens_len
                        else:
                            new_end = end + 5
                        relevant_text = '<etk \'attribute\' = \'{}\'>{}</etk>'.format(field_name,
                                                                                      ' '.join(text_or_tokens[
                                                                                               start:end]).encode(
                                                                                          'utf-8'))
                        result['context']['text'] = '{} {} {} '.format(
                            ' '.join(text_or_tokens[new_start:start]).encode('utf-8'),
                            relevant_text,
                            ' '.join(text_or_tokens[end:new_end]).encode('utf-8'))
                        # result['context']['tokens_left'] = text_or_tokens[new_start:start]
                        # result['context']['tokens_right'] = text_or_tokens[end:new_end]
                        result['context']['input'] = _TOKENS
        return results

    @staticmethod
    def sort_dict(dictionary):
        return collections.OrderedDict(sorted(dictionary.items()))

    @staticmethod
    def load_json_file(file_name):
        json_x = json.load(codecs.open(file_name, 'r'))
        return json_x

    def load_json(self, json_name):
        if json_name not in self.jobjs:
            self.jobjs[json_name] = self.load_json_file(self.get_pickle_file_name_from_config(json_name))
        return self.jobjs[json_name]

    def load_trie(self, file_name, case_sensitive=False):
        try:
            values = json.load(gzip.open(file_name), 'utf-8')
        except:
            values = None
        if not values:
            values = json.load(codecs.open(file_name), 'utf-8')

        if case_sensitive:
            trie = dictionary_extractor.populate_trie(map(lambda x: x, values))
        else:
            trie = dictionary_extractor.populate_trie(map(lambda x: x.lower(), values))
        return trie

    def load_dictionary(self, field_name, dict_name, case_sensitive):
        if field_name not in self.tries:
            self.tries[field_name] = self.load_trie(self.get_dict_file_name_from_config(dict_name), case_sensitive)

    def load_stop_words(self, field_name, dict_name):
        if field_name not in self.stop_word_dicts:
            dict_path = self.get_stop_word_dictionary_name_from_config(dict_name)
            if os.path.exists(dict_path):
                try:
                    self.stop_word_dicts[field_name] = json.load(gzip.open(dict_path), 'utf-8')
                except:
                    self.stop_word_dicts[field_name] = json.load(codecs.open(dict_path, 'r'))

    def load_pickle_file(self, pickle_path):
        return pickle.load(open(pickle_path, 'rb'))

    def load_pickle(self, pickle_name):
        if pickle_name not in self.pickles:
            self.pickles[pickle_name] = self.load_pickle_file(self.get_pickle_file_name_from_config(pickle_name))
        return self.pickles[pickle_name]

    def extract_using_dictionary(self, d, config):
        field_name = config[_FIELD_NAME]

        # case sensitivity is disabled by default
        case_sensitive = str(config[_CASE_SENSITIVE]).lower() == 'true' if _CASE_SENSITIVE in config else False

        # this method is self aware that it needs tokens as input
        if case_sensitive:
            tokens = d[_SIMPLE_TOKENS_ORIGINAL_CASE]
        else:
            tokens = d[_SIMPLE_TOKENS]

        if not tokens:
            return None
        if _DICTIONARY not in config:
            raise KeyError('No dictionary specified for {}'.format(field_name))

        self.load_dictionary(field_name, config[_DICTIONARY], case_sensitive)

        pre_process = None
        if _PRE_PROCESS in config and len(config[_PRE_PROCESS]) > 0:
            pre_process = self.string_to_lambda(config[_PRE_PROCESS][0])
        if not pre_process:
            pre_process = lambda x: x

        pre_filter = None
        if _PRE_FILTER in config and len(config[_PRE_FILTER]) > 0:
            pre_filter = self.string_to_lambda(config[_PRE_FILTER][0])
        if not pre_filter:
            pre_filter = lambda x: x

        post_filter = None
        if _PRE_FILTER in config and len(config[_PRE_FILTER]) > 0:
            post_filter = self.string_to_lambda(config[_PRE_FILTER][0])
        if not post_filter:
            post_filter = lambda x: isinstance(x, basestring)

        ngrams = int(config[_NGRAMS]) if _NGRAMS in config else 1

        joiner = config[_JOINER] if _JOINER in config else ' '

        return self._relevant_text_from_context(tokens, self._extract_using_dictionary(tokens, pre_process,
                                                                                       self.tries[
                                                                                           field_name],
                                                                                       pre_filter,
                                                                                       post_filter,
                                                                                       ngrams, joiner),
                                                field_name)

    @staticmethod
    def _extract_using_dictionary(tokens, pre_process, trie, pre_filter, post_filter, ngrams, joiner):
        result = dictionary_extractor.extract_using_dictionary(tokens, pre_process=pre_process,
                                                               trie=trie,
                                                               pre_filter=pre_filter,
                                                               post_filter=post_filter,
                                                               ngrams=ngrams,
                                                               joiner=joiner)
        return result if result and len(result) > 0 else None

    def extract_website_domain(self, d, config):
        text = d[_TEXT]
        field_name = config[_FIELD_NAME]
        tld = self.extract_tld(text)
        results = {"value": tld}
        return self._relevant_text_from_context(d[_TEXT], results, field_name)

    def extract_using_regex(self, d, config):
        # this method is self aware that it needs the text, so look for text in the input d
        text = d[_TEXT]
        include_context = True
        if "include_context" in config and config['include_context'].lower() == 'false':
            include_context = False
        if "regex" not in config:
            raise KeyError('No regular expression found in {}'.format(json.dumps(config)))
        regex = config["regex"]
        flags = 0
        if "regex_options" in config:
            regex_options = config['regex_options']
            if not isinstance(regex_options, list):
                raise ValueError("regular expression options should be a list in {}".format(json.dumps(config)))
            for regex_option in regex_options:
                flags = flags | eval("re." + regex_option)
        if _PRE_FILTER in config:
            text = self.run_user_filters(d, config[_PRE_FILTER], config[_FIELD_NAME])

        result = self._extract_using_regex(text, regex, include_context, flags)
        # TODO ADD code to handle post_filters
        return self._relevant_text_from_context(d[_TEXT], result, config[_FIELD_NAME])

    @staticmethod
    def _extract_using_regex(text, regex, include_context, flags):
        try:
            result = regex_extractor.extract(text, regex, include_context, flags)
            return result if result and len(result) > 0 else None
        except Exception as e:
            print e
            return None

    def extract_using_custom_spacy(self, d, config, field_rules=None):
        if not field_rules:
            field_rules = self.load_json_file(self.get_spacy_field_rules_from_config(config[_SPACY_FIELD_RULES]))
        if not self.nlp:
            self.prep_spacy()

        # call the custom spacy extractor
        # nlp_doc = self.nlp(d[_SIMPLE_TOKENS_ORIGINAL_CASE], parse=False)
        nlp_doc = self.nlp(d[_SIMPLE_TOKENS_ORIGINAL_CASE])
        results = self._relevant_text_from_context(d[_SIMPLE_TOKENS_ORIGINAL_CASE],
                                                   custom_spacy_extractor.extract(field_rules, nlp_doc, self.nlp),
                                                   config[_FIELD_NAME])
        return results

    def infer_rule_using_custom_spacy(self, d, positive_eg):
        t = TokenizerExtractor(recognize_linebreaks=True, create_structured_tokens=True)
        if not self.nlp:
            self.prep_spacy()

        # call the custom spacy inferer
        nlp_doc = self.nlp(d[_SIMPLE_TOKENS_ORIGINAL_CASE], parse=False)
        results = custom_spacy_extractor.infer_rule(nlp_doc, self.nlp, positive_eg, t)
        return results

    def extract_using_spacy(self, d, config):
        field_name = config[_FIELD_NAME]
        if not self.nlp:
            self.prep_spacy()

        nlp_doc = self.nlp(d[_SIMPLE_TOKENS], parse=False)
        self.load_matchers(field_name)
        results = None
        if field_name == _AGE:
            results = self._relevant_text_from_context(d[_SIMPLE_TOKENS],
                                                       spacy_age_extractor.extract(nlp_doc, self.matchers[_AGE]), _AGE)
        elif field_name == _POSTING_DATE or _DATE in field_name:
            self.load_matchers(_POSTING_DATE)
            results = self._relevant_text_from_context(d[_SIMPLE_TOKENS],
                                                       spacy_date_extractor.extract(nlp_doc,
                                                                                    self.matchers[_POSTING_DATE]),
                                                       field_name)
            if _POST_FILTER in config:
                post_filters = config[_POST_FILTER]
                results = self.run_post_filters_results(results, post_filters)

        elif field_name == _SOCIAL_MEDIA:
            results = self._relevant_text_from_context(d[_SIMPLE_TOKENS],
                                                       spacy_social_media_extractor.extract(nlp_doc,
                                                                                            self.matchers[
                                                                                                _SOCIAL_MEDIA]),
                                                       _SOCIAL_MEDIA)
        elif field_name == _ADDRESS:
            results = self._relevant_text_from_context(d[_SIMPLE_TOKENS],
                                                       spacy_address_extractor.extract(nlp_doc,
                                                                                       self.matchers[_ADDRESS]),
                                                       _ADDRESS)
        return results

    def extract_using_default_spacy(self, d, config):
        if not self.nlp:
            self.prep_spacy()

        spacy_to_etk_mapping = config.get('spacy_to_etk_mapping', None)
        if spacy_to_etk_mapping is None:
            results = list()
        else:
            nlp_doc = self.nlp(d[_SIMPLE_TOKENS_ORIGINAL_CASE])
            results = default_spacy_extractor.extract(nlp_doc, spacy_to_etk_mapping)

        modified_results = dict()
        for field_name, result in results.items():
            modified_results[field_name] = self._relevant_text_from_context(d[_SIMPLE_TOKENS_ORIGINAL_CASE], result,
                                                                            field_name)

        return modified_results

    def extract_from_landmark(self, doc, config, selected_field=None):
        field_name = config[_FIELD_NAME]
        if _CONTENT_EXTRACTION not in doc:
            return None
        if _INFERLINK_EXTRACTIONS not in doc[_CONTENT_EXTRACTION]:
            return None
        results = list()
        inferlink_extraction = doc[_CONTENT_EXTRACTION][_INFERLINK_EXTRACTIONS]
        pre_filters = None
        if _PRE_FILTER in config:
            pre_filters = config[_PRE_FILTER]

        post_filters = None
        if _POST_FILTER in config:
            post_filters = config[_POST_FILTER]
        if selected_field:
            if selected_field in inferlink_extraction:
                d = inferlink_extraction[selected_field]
                if pre_filters:
                    # Assumption all pre_filters are lambdas
                    d[_TEXT] = self.run_user_filters(d, pre_filters, config[_FIELD_NAME])
                result = None
                if post_filters:
                    post_result = self.run_user_filters(d, post_filters, config[_FIELD_NAME])
                    if post_result:
                        result = self.handle_text_or_results(post_result)
                else:
                    result = self.handle_text_or_results(d[_TEXT])
                if result:
                    results.extend(result)
        else:
            for field in inferlink_extraction.keys():
                # The logic below: if the inferlink rules do not have semantic information in the field names returned,
                #                                                                                               too bad
                if field_name in field:
                    d = inferlink_extraction[field]
                    if pre_filters:
                        # Assumption all pre_filters are lambdas
                        d[_TEXT] = self.run_user_filters(d, pre_filters, config[_FIELD_NAME])

                    result = None
                    if post_filters:
                        post_result = self.run_user_filters(d, post_filters, config[_FIELD_NAME])
                        if post_result:
                            result = self.handle_text_or_results(post_result)
                    else:
                        result = self.handle_text_or_results(d[_TEXT])
                    if result:
                        results.extend(result)
        return results if len(results) > 0 else None

    def extract_phone(self, d, config):
        tokens = d[_SIMPLE_TOKENS]
        # source type as in text vs url #SHRUG
        source_type = config[_SOURCE_TYPE] if _SOURCE_TYPE in config else 'text'
        include_context = True
        output_format = _OBFUSCATION
        # if _PRE_FILTER in config:
        #     text = self.run_user_filters(d, config[_PRE_FILTER], config[_FIELD_NAME])
        return self._relevant_text_from_context(d[_SIMPLE_TOKENS],
                                                self._extract_phone(tokens, source_type, include_context,
                                                                    output_format), config[_FIELD_NAME])

    @staticmethod
    def _extract_phone(tokens, source_type, include_context, output_format):
        result = phone_extractor.extract(tokens, source_type, include_context, output_format)
        if isinstance(result, dict):
            result = [result]
        new_result = list()
        for r in result:
            val = r['value']
            if len(val) <= 10 or val.startswith('+') or val.startswith('1'):
                new_result.append(r)
        return new_result if len(new_result) > 0 else None

    def extract_email(self, d, config):
        text = d[_TEXT]
        include_context = True
        if _INCLUDE_CONTEXT in config:
            include_context = config[_INCLUDE_CONTEXT].upper() == 'TRUE'
        if _PRE_FILTER in config:
            text = self.run_user_filters(d, config[_PRE_FILTER], config[_FIELD_NAME])
        return self._relevant_text_from_context(d[_TEXT], self._extract_email(text, include_context),
                                                config[_FIELD_NAME])

    @staticmethod
    def _extract_email(text, include_context):
        """
        A regular expression based function to extract emails from text
        :param text: The input text.
        :param include_context: True or False, will include context matched by the regular expressions.
        :return: An object, with extracted email and/or context.
        """
        return email_extractor.extract(text, include_context)

    def extract_price(self, d, config):
        text = d[_TEXT]
        if _PRE_FILTER in config:
            text = self.run_user_filters(d, config[_PRE_FILTER], config[_FIELD_NAME])
        return self._relevant_text_from_context(d[_TEXT], self._extract_price(text), config[_FIELD_NAME])

    @staticmethod
    def _extract_price(text):
        return price_extractor.extract(text)

    def extract_height(self, d, config):
        text = d[_TEXT]
        if _PRE_FILTER in config:
            text = self.run_user_filters(d, config[_PRE_FILTER], config[_FIELD_NAME])
        return self._relevant_text_from_context(d[_TEXT], self._extract_height(text), config[_FIELD_NAME])

    @staticmethod
    def _extract_height(text):
        return height_extractor.extract(text)

    def extract_weight(self, d, config):
        text = d[_TEXT]
        if _PRE_FILTER in config:
            text = self.run_user_filters(d, config[_PRE_FILTER], config[_FIELD_NAME])
        return self._relevant_text_from_context(d[_TEXT], self._extract_weight(text), config[_FIELD_NAME])

    @staticmethod
    def _extract_weight(text):
        return weight_extractor.extract(text)

    def extract_address(self, d, config):
        text = d[_TEXT]
        if _PRE_FILTER in config:
            text = self.run_user_filters(d, config[_PRE_FILTER], config[_FIELD_NAME])
        return self._relevant_text_from_context(d[_TEXT], self._extract_address(text), config[_FIELD_NAME])

    @staticmethod
    def _extract_address(text):
        return address_extractor.extract(text)

    def extract_age(self, d, config):
        text = d[_TEXT]
        if _PRE_FILTER in config:
            text = self.run_user_filters(d, config[_PRE_FILTER], config[_FIELD_NAME])
        results = self._extract_age(text)
        if _POST_FILTER in config:
            post_filters = config[_POST_FILTER]
            results = self.run_post_filters_results(results, post_filters)
        return self._relevant_text_from_context(d[_TEXT], results, config[_FIELD_NAME])

    @staticmethod
    def _extract_age(text):
        return age_extractor.extract(text)

    def extract_review_id(self, d, config):
        text = d[_TEXT]
        if _PRE_FILTER in config:
            text = self.run_user_filters(d, config[_PRE_FILTER], config[_FIELD_NAME])
        return self._relevant_text_from_context(d[_TEXT], self._extract_review_id(text), config[_FIELD_NAME])

    @staticmethod
    def _extract_review_id(text):
        return review_id_extractor.extract(text)

    @staticmethod
    def handle_text_or_results(x):
        if isinstance(x, basestring) or isinstance(x, numbers.Number):
            o = dict()
            if isinstance(x, numbers.Number):
                x = str(x)
            o['value'] = x
            return [o]
        if isinstance(x, dict):
            return [x]
        if isinstance(x, list):
            return x
        return None

    def run_user_filters(self, d, filters, field_name):
        result = None
        if not isinstance(filters, list):
            filters = [filters]
        try:
            for text_filter in filters:
                try:
                    f = getattr(self, text_filter)
                    if f:
                        result = f(d, {_FIELD_NAME: field_name})
                except Exception as e:
                    result = None
                if not result:
                    result = Core.string_to_lambda(text_filter)(d[_TEXT])
        except Exception as e:
            print 'Error {} in {}'.format(e, 'run_user_filters')
        return result

    def run_post_filters_results(self, results, post_filters):
        if results:
            if not isinstance(results, list):
                results = [results]
            if not isinstance(post_filters, list):
                post_filters = [post_filters]
            out_results = list()
            for post_filter in post_filters:
                try:
                    f = getattr(self, post_filter)
                    if f:
                        for result in results:
                            val = f(result['value'])
                            if val:
                                result['value'] = val
                                out_results.append(result)
                except:
                    print 'Warn: No function {} defined in core.py'.format(post_filter)
                    # lets try lambda functions
                    for result in results:
                        val = Core.string_to_lambda(post_filter)(result['value'])
                        if val:
                            result['value'] = val
                            out_results.append(result)
            return out_results if len(out_results) > 0 else None

    @staticmethod
    def string_to_lambda(s):
        try:
            return lambda x: eval(s)
        except:
            print 'Error while converting {} to lambda'.format(s)
            return None

    @staticmethod
    def extract_readability(document, options=None):
        e = ReadabilityExtractor()
        return e.extract(document, options)

    def extract_title(self, html_content, options=None):
        if html_content:
            matches = re.search(self.html_title_regex, html_content, re.IGNORECASE | re.S)
            title = None
            if matches:
                title = matches.group(1)
                title = title.replace('\r', '')
                title = title.replace('\n', '')
                title = title.replace('\t', '')
            if not title:
                title = ''
            return {'text': title}
        return None

    @staticmethod
    def extract_crftokens(text, options=None, lowercase=True, create_structured_tokens=True):
        t = TokenizerExtractor(recognize_linebreaks=True, create_structured_tokens=create_structured_tokens)
        return t.extract(text, lowercase)

    @staticmethod
    def crftokens_to_lower(crf_tokens):
        lower_crf = copy.deepcopy(crf_tokens)
        for tk in lower_crf:
            tk['value'] = tk['value'].lower()
        return lower_crf

    @staticmethod
    def extract_tokens_from_crf(crf_tokens):
        return [tk['value'] for tk in crf_tokens]

    @staticmethod
    def extract_tokens_faithful(text, options=None):
        ft = FaithfulTokenizerExtractor(recognize_linebreaks=True, create_structured_tokens=True)
        return ft.extract(text)

    @staticmethod
    def extract_tokens_from_faithful(faithful_tokens):
        return [tk['value'] for tk in faithful_tokens]

    @staticmethod
    def filter_tokens(original_tokens, config):
        # config contains a list of types of tokens to be removed
        # [alphabet, digit, emoji, punctuation, html, html_entity, break]
        ft = FaithfulTokenizerExtractor(recognize_linebreaks=True, create_structured_tokens=True)
        ft.faithful_tokens = original_tokens
        # Return Tokens object which contains - tokens, reverse_map attributes
        # The object also has a method get_original_index() to retrieve index in faithful tokens
        return ft.filter_tokens(config)

    def extract_table(self, d, config):
        if _CONFIG in config:
            config = config[_CONFIG]
        te = table_extractor.TableExtraction()
        return te.extract(d)

    def entity_table_extractor(self, d, config):
        dic = set()
        # print config
        if 'dic' in config:
            # config = config[_CONFIG]
            dic = config['dic']
            dic = self.load_json(dic)

        te = table_extractor.EntityTableDataExtraction()
        res = te.extract(d, dic)
        return res if res is not None and len(res) > 0 else None

    @staticmethod
    def extract_landmark(html, url, extraction_rules, threshold=0.5):
        return landmark_extraction.extract(html, url, extraction_rules, threshold)

    def prep_spacy(self):
        # self.nlp = spacy.load('en', entity=True)
        self.nlp = spacy.load('en')
        self.old_tokenizer = self.nlp.tokenizer
        self.nlp.tokenizer = lambda tokens: self.old_tokenizer.tokens_from_list(tokens)

    def load_matchers(self, field_name=None):
        if field_name:
            if field_name == _AGE:
                if _AGE not in self.matchers:
                    self.matchers[_AGE] = spacy_age_extractor.load_age_matcher(self.nlp)
            if field_name == _POSTING_DATE:
                if _POSTING_DATE not in self.matchers:
                    self.matchers[_POSTING_DATE] = spacy_date_extractor.load_date_matcher(self.nlp)
            if field_name == _SOCIAL_MEDIA:
                if _SOCIAL_MEDIA not in self.matchers:
                    self.matchers[_SOCIAL_MEDIA] = spacy_social_media_extractor.load_social_media_matcher(self.nlp)
            if field_name == _ADDRESS:
                if _ADDRESS not in self.matchers:
                    self.matchers[_ADDRESS] = spacy_address_extractor.load_address_matcher(self.nlp)

    @staticmethod
    def create_list_data_extraction(data_extraction, field_name, method=_EXTRACT_USING_DICTIONARY):
        out = list()
        if data_extraction:
            if field_name in data_extraction:
                extractions = data_extraction[field_name]
                if method in extractions:
                    out = Core.get_value_list_from_results(extractions[method]['results'])
        return out

    @staticmethod
    def get_value_list_from_results(results):
        out = list()
        if results:
            for result in results:
                out.append(result['value'])
        return out

    def extract_country_url(self, d, config):
        if not self.country_code_dict:
            try:
                self.country_code_dict = self.load_json_file(self.get_dict_file_name_from_config('country_code'))
            except:
                raise Exception('{} dictionary missing from resources'.format('country_code'))

        tokens_url = d[_SIMPLE_TOKENS]
        return self._relevant_text_from_context(tokens_url,
                                                url_country_extractor.extract(tokens_url, self.country_code_dict),
                                                config[_FIELD_NAME])

    def geonames_lookup(self, d, config):
        if not self.geonames_dict:
            try:
                self.geonames_dict = self.load_json_file(self.get_dict_file_name_from_config(_GEONAMES))
            except Exception:
                raise Exception('{} dictionary missing from resources'.format(_GEONAMES))

        if _CITY_NAME in d[_KNOWLEDGE_GRAPH]:
            cities = [x['key'] for x in d[_KNOWLEDGE_GRAPH][_CITY_NAME]]
        else:
            return None
        populated_places = self.add_origin_info(geonames_extractor.get_populated_places(cities, self.geonames_dict),
                                                'geonames_lookup', 'post_process', 1.0, d[_DOCUMENT_ID])
        return populated_places

    @staticmethod
    def parse_date(d, config=dict()):
        ignore_past_years = config['ignore_past_years'] if 'ignore_past_years' in config else 20
        ignore_future_dates = config['ignore_future_dates'] if 'ignore_future_dates' in config else True
        if isinstance(d, basestring):
            return Core.spacy_parse_date(d, ignore_past_years, ignore_future_dates)
        else:
            try:
                return date_parser.convert_to_iso_format(
                    date_parser.parse_date(d[_TEXT], ignore_future_dates=ignore_future_dates,
                                           ignore_past_years=ignore_past_years))
            except:
                return None

    @staticmethod
    def parse_date_generic(d, config=dict()):
        # TODO HACK ALERT: Find a way to merge this function and the parse_date function
        config['ignore_past_years'] = 200

        return Core.parse_date(d, config=config)

    @staticmethod
    def spacy_parse_date(str_date, ignore_past_years=20, ignore_future_dates=True):
        try:
            return date_parser.convert_to_iso_format(
                date_parser.parse_date(str_date, ignore_future_dates=ignore_future_dates,
                                       ignore_past_years=ignore_past_years))
        except:
            return None

    @staticmethod
    def filter_age(d, config=None):
        if isinstance(d, basestring) or isinstance(d, numbers.Number):
            text = d
        else:
            text = d[_TEXT]
        try:
            text = text.replace('\n', '')
            text = text.replace('\t', '')
            num = int(text)
            return num if 18 <= num <= 65 else None
        except:
            pass
        return None

    def country_from_states(self, d, config):
        if not self.state_to_country_dict:
            try:
                self.state_to_country_dict = self.load_json_file(self.get_dict_file_name_from_config(_STATE_TO_COUNTRY))
            except Exception:
                raise Exception('{} dictionary missing from resources'.format(_STATE_TO_COUNTRY))

        if _STATE in d[_KNOWLEDGE_GRAPH]:
            states = [x['key'] for x in d[_KNOWLEDGE_GRAPH][_STATE]]
        else:
            return None

        return geonames_extractor.get_country_from_states(states, self.state_to_country_dict)

    def country_feature(self, d, config):
        return country_classifier.calc_country_feature(d[_KNOWLEDGE_GRAPH], self.state_to_country_dict)

    def create_city_state_country_triple(self, d, config):
        if not self.state_to_codes_lower_dict:
            try:
                self.state_to_codes_lower_dict = self.load_json_file(
                    self.get_dict_file_name_from_config(_STATE_TO_CODES_LOWER))
            except Exception as e:
                raise ValueError('{} dictionary missing from resources'.format(_STATE_TO_CODES_LOWER))
        if not self.populated_cities:
            try:
                self.populated_cities = self.load_json_file(self.get_dict_file_name_from_config(_POPULATED_CITIES))
            except Exception as e:
                raise ValueError('{} dictionary missing from resources'.format(_POPULATED_CITIES))

        try:
            priori_lst = ['city_state_together', 'city_state_code_together',
                          'city_country_together', 'city_state_separate',
                          'city_country_separate', 'city_state_code_separate']
            results = [[] for i in range(len(priori_lst) + 1)]
            knowledge_graph = d[_KNOWLEDGE_GRAPH]
            if "populated_places" in knowledge_graph:
                pop_places = knowledge_graph["populated_places"]
                for place in pop_places:
                    city_state_together_count = 0
                    city_state_separate_count = 0
                    city_state_code_together_count = 0
                    city_state_code_separate_count = 0
                    city_country_together_count = 0
                    city_country_separate_count = 0
                    city = place["value"]

                    state = place['provenance'][0]['qualifiers'][_STATE] if _STATE in place['provenance'][0][
                        'qualifiers'] else ""

                    # in some cases, place['provenance'][0]['qualifiers'][_STATE] might be None
                    if not state:
                        state = ''

                    country = place['provenance'][0]['qualifiers'][_COUNTRY] if _COUNTRY in place['provenance'][0][
                        'qualifiers'] else ""

                    # in some cases, place['provenance'][0]['qualifiers'][_COUNTRY] might be None
                    if not country:
                        country = ''
                    document_id = place['provenance'][0]['source'][_DOCUMENT_ID]

                    if state in self.state_to_codes_lower_dict:
                        state_code = self.state_to_codes_lower_dict[state]
                    else:
                        state_code = None

                    cities = list()

                    if _CITY_NAME in knowledge_graph:
                        city_name_objects = knowledge_graph[_CITY_NAME]
                        for city_name_object in city_name_objects:
                            if city == city_name_object["value"]:
                                for prov in city_name_object["provenance"]:
                                    if "context" in prov["source"]:
                                        cities.append((prov["source"]["segment"], prov["source"]["context"]["start"],
                                                       prov["source"]["context"]["end"]))

                    states = list()
                    if country == "united states":
                        if _STATE in knowledge_graph:
                            state_objects = knowledge_graph[_STATE]
                            for state_object in state_objects:
                                if state == state_object["value"]:
                                    for prov in state_object["provenance"]:
                                        if "context" in prov["source"]:
                                            states.append(
                                                (prov["source"]["segment"], prov["source"]["context"]["start"],
                                                 prov["source"]["context"]["end"]))

                    countries = list()
                    if _COUNTRY in knowledge_graph:
                        country_objects = knowledge_graph[_COUNTRY]
                        for country_object in country_objects:
                            if country == country_object["value"]:
                                for prov in country_object["provenance"]:
                                    if "context" in prov["source"]:
                                        countries.append(
                                            (prov["source"]["segment"], prov["source"]["context"]["start"],
                                             prov["source"]["context"]["end"]))

                    state_codes = list()
                    if country == "united states":
                        if state_code:
                            if "states_usa_codes" in knowledge_graph:
                                states_usa_objects = knowledge_graph["states_usa_codes"]
                                for state_usa_object in states_usa_objects:
                                    if state_code == state_usa_object["value"]:
                                        for prov in state_usa_object["provenance"]:
                                            if "context" in prov["source"]:
                                                state_codes.append(
                                                    (prov["source"]["segment"], prov["source"]["context"]["start"],
                                                     prov["source"]["context"]["end"]))

                    if cities:
                        segments = list()
                        for a_city in cities:
                            for a_state in states:
                                if a_city[0] == a_state[0] and a_city[1] != a_state[1] and (
                                                abs(a_city[2] - a_state[1]) < 3 or abs(a_city[1] - a_state[2]) < 3):
                                    city_state_together_count += 1
                                    if a_city[0] not in segments:
                                        segments.append(a_city[0])
                                else:
                                    city_state_separate_count += 1
                            for a_state_code in state_codes:
                                if a_city[0] == a_state_code[0] and a_city[1] != a_state_code[1] and a_state_code[1] - \
                                        a_city[2] < 3 and a_state_code[1] - a_city[2] > 0:
                                    city_state_code_together_count += 1
                                    if a_city[0] not in segments:
                                        segments.append(a_city[0])
                                else:
                                    city_state_code_separate_count += 1
                            for a_country in countries:
                                if a_city[0] == a_country[0] and a_city[1] != a_country[1] and (
                                                abs(a_city[2] - a_country[1]) < 5 or abs(a_city[1] - a_country[2]) < 3):
                                    city_country_together_count += 1
                                    if a_city[0] not in segments:
                                        segments.append(a_city[0])
                                else:
                                    city_country_separate_count += 1

                        result = dict()
                        origin = dict()
                        origin['method'] = 'create_city_state_country_triple'
                        origin[_DOCUMENT_ID] = document_id
                        origin['score'] = 1.0

                        qualifiers = dict()
                        qualifiers['city_state_together'] = city_state_together_count
                        qualifiers['city_state_separate'] = city_state_separate_count
                        qualifiers['city_state_code_together'] = city_state_code_together_count
                        qualifiers['city_state_code_separate'] = city_state_code_separate_count
                        qualifiers['city_country_together'] = city_country_together_count
                        qualifiers['city_country_separate'] = city_country_separate_count
                        qualifiers['population'] = place["provenance"][0]["qualifiers"]['population']
                        qualifiers['longitude'] = place["provenance"][0]["qualifiers"]['longitude']
                        qualifiers['latitude'] = place["provenance"][0]["qualifiers"]['latitude']

                        result['metadata'] = qualifiers

                        for priori_idx, counter in enumerate(priori_lst):
                            if country == "united states":
                                result_value = city + ',' + state
                            else:
                                result_value = city + ',' + country
                            result['key'] = city + ':' + state + ':' + country + ':' + str(
                                place["provenance"][0]["qualifiers"]['longitude']) + ':' + str(
                                place["provenance"][0]["qualifiers"]['latitude'])
                            if qualifiers[counter] > 0:
                                if priori_idx < 3:
                                    result['value'] = result_value + "-1.0"
                                    origin['segment'] = counter + ' in'
                                    for segment in segments:
                                        origin['segment'] += ' ' + segment
                                elif priori_idx < 5:
                                    result['value'] = result_value + "-0.8"
                                    origin['segment'] = counter + ' in somewhere'
                                else:
                                    result['value'] = result_value + "-0.3"
                                    origin['segment'] = counter + ' in somewhere'
                                result['origin'] = origin
                                results[priori_idx].append(result)
                                break
                            else:
                                if isinstance(self.populated_cities, dict):
                                    if priori_idx == 5 and city in self.populated_cities:
                                        if self.populated_cities[city]["country"] == country:
                                            if "state" in self.populated_cities[city]:
                                                if self.populated_cities[city]["state"] == state:
                                                    result['value'] = result_value + "-0.1"
                                                    origin['segment'] = 'none'
                                                    result['origin'] = origin
                                                    results[priori_idx + 1].append(result)
                                            else:
                                                result['value'] = result_value + "-0.1"
                                                origin['segment'] = 'none'
                                                result['origin'] = origin
                                                results[priori_idx + 1].append(result)
                                else:
                                    if priori_idx == 5 and city in self.populated_cities:
                                        result['value'] = result_value + "-0.1"
                                        origin['segment'] = 'none'
                                        result['origin'] = origin
                                        results[priori_idx + 1].append(result)

            return_result = None
            for priori in range(len(priori_lst) + 1):
                if results[priori]:
                    if priori < 3:
                        return_result = results[priori]
                        break
                    else:
                        high_pop = 0
                        high_idx = 0
                        for idx, a_result in enumerate(results[priori]):
                            if a_result['metadata']['population'] >= high_pop:
                                high_pop = a_result['metadata']['population']
                                high_idx = idx
                        return_result = [results[priori][high_idx]]
                        break
            return return_result

        except Exception as e:
            exc_type, exc_value, exc_traceback = sys.exc_info()
            lines = traceback.format_exception(exc_type, exc_value, exc_traceback)
            print ''.join(lines)
            self.log('Exception in create_city_state_country_triple()', _EXCEPTION, url=d[_URL], doc_id=d[_DOCUMENT_ID])
            return None

    @staticmethod
    def print_p(x):
        print json.dumps(x, indent=2)

    def filter_results(self, d, config):
        if _KNOWLEDGE_GRAPH not in d:
            return d
        if _STOP_WORD_DICTIONARIES not in config:
            return d

        new_results = list()

        field_name = config[_FIELD_NAME]
        self.load_stop_words(field_name, config[_STOP_WORD_DICTIONARIES])
        if field_name in self.stop_word_dicts:
            if field_name in d[_KNOWLEDGE_GRAPH]:
                results = d[_KNOWLEDGE_GRAPH][field_name]
                for result in results:
                    if result['value'].lower() in self.stop_word_dicts[field_name]:
                        result['confidence'] = 0.3
                    new_results.append(result)
                d[_KNOWLEDGE_GRAPH][field_name] = new_results
        return d

    def add_constant_kg(self, d, config):
        if _KNOWLEDGE_GRAPH not in d:
            return d

        if _CONTANTS not in config:
            return d

        results = list()
        constants = config[_CONTANTS]
        if not isinstance(constants, list):
            constants = [constants]

        for constant in constants:
            if not (isinstance(constant, basestring) or isinstance(constant, numbers.Number)):
                raise Exception(
                    'Only literals can be added to knowledge_graph as constants. Failed to add constant: {}'.format(
                        constant))
            results.append(self.pseudo_extraction_results(constant))
        return results

    @staticmethod
    def create_kg_node_extractor(ds, config, doc, parent_doc_id, doc_id=None, url=None):
        """
        :param d: this is the matched part of doc using input_path
        :param config: config, field_name and segment_name
        :param doc: the input doc, need to add a field called nested_docs
        :param parent_doc_id: doc id of the doc
        :param doc_id: doc_id of the resulting nested doc
        :param url: optional, same as url of the doc
        :return: doc_id of the newly created CDR doc. Since its passed by reference, doc will get updated
                 Or not. who knows
        """
        if _SEGMENT_NAME not in config:
            raise KeyError('{} not found in the config for method: {}'.format(_SEGMENT_NAME, _CREATE_KG_NODE_EXTRACTOR))
        segment_name = config[_SEGMENT_NAME]

        if doc:
            if 'nested_docs' not in doc:
                doc['nested_docs'] = list()

        if not isinstance(ds, list):
            ds = [ds]

        extractions = list()
        for d in ds:
            class_type = None
            if '@type' in config:
                class_type = config['@type']

            timestamp_created = str(datetime.datetime.now().isoformat())

            result = dict()
            result['@timestamp_created'] = timestamp_created

            # result[_PARENT_DOC_ID] = parent_doc_id
            result[_CREATED_BY] = 'etk'
            if url:
                result[_URL] = url

            result[_CONTENT_EXTRACTION] = dict()

            if not doc_id:
                if isinstance(d, basestring) or isinstance(d, numbers.Number):
                    if isinstance(d, numbers.Number):
                        d = str(d)
                    doc_id = hashlib.sha256('{}{}'.format(d, timestamp_created)).hexdigest().upper()
                elif isinstance(d, dict):
                    if _DOC_ID in d and d[_DOC_ID] and isinstance(d[_DOC_ID], basestring):
                        doc_id = d[_DOC_ID]
                    else:
                        doc_id = hashlib.sha256('{}{}'.format(json.dumps(d), timestamp_created)).hexdigest().upper()
                    if '@type' in d:
                        class_type = d['@type']
                else:
                    raise ValueError('cannot process a list of lists: {}, in the method: {}', d,
                                     _CREATE_KG_NODE_EXTRACTOR)

            result[_DOCUMENT_ID] = doc_id
            result['doc_id'] = doc_id

            if class_type:
                result['@type'] = class_type

            result[_CONTENT_EXTRACTION][segment_name] = d

            doc['nested_docs'].append(result)
            extractions.append({'value': doc_id, 'metadata': {'timestamp_created': timestamp_created}})
        return extractions<|MERGE_RESOLUTION|>--- conflicted
+++ resolved
@@ -34,7 +34,7 @@
 import re
 import spacy
 import codecs
-from jsonpath_rw import parse
+from jsonpath_ng import parse
 import time
 import collections
 import numbers
@@ -413,9 +413,9 @@
                                                                               extractors[extractor])
 
                                 elif extractor == _TABLE:
-                                    doc = self.run_table_extractor(doc,
-                                                                   matches[index].value,
-                                                                   extractors[extractor])
+                                    doc[_CONTENT_EXTRACTION] = self.run_table_extractor(doc[_CONTENT_EXTRACTION],
+                                                                                        matches[index].value,
+                                                                                        extractors[extractor])
 
                     # Add the url as segment as well
                     if _URL in doc and doc[_URL] and doc[_URL].strip() != '':
@@ -713,7 +713,6 @@
             print 'LOG: {},{},{},{}'.format(doc_id, 'TOTAL', 'TOTAL', time_taken_process)
             self.log('Document: {} took {} seconds'.format(doc[_DOCUMENT_ID], str(time_taken_process)), _INFO,
                      doc_id=doc[_DOCUMENT_ID], url=doc[_URL] if _URL in doc else None, extra=extra)
-        print 'correct version2!'
         return doc
 
     def process_kg_enchancement_guards(self, doc, guards):
@@ -820,34 +819,6 @@
         return doc
 
     def extract_as_is(self, d, config=None):
-<<<<<<< HEAD
-        print 'received: {}'.format(d)
-        if isinstance(d, list):
-            d = d[0]
-
-        if d[_TEXT].strip() != '':
-            result = dict()
-            result[_VALUE] = d[_TEXT]
-            if _KEY in d:
-                result[_KEY] = d[_KEY]
-            if _QUALIFIERS in d:
-                result[_QUALIFIERS] = d[_QUALIFIERS]
-            if config and _POST_FILTER in config:
-                post_filters = config[_POST_FILTER]
-                result = self.run_post_filters_results(result, post_filters)
-            return self._relevant_text_from_context(d[_TEXT], result, config[_FIELD_NAME])
-        return None
-
-    def pseudo_extraction_results(self, values, method, segment, doc_id=None, score=1.0):
-        results = list()
-        if not isinstance(values, list):
-            values = [values]
-        for val in values:
-            if isinstance(val, basestring):
-                result = dict()
-                result['value'] = val
-                results.append(result)
-=======
         if isinstance(d, basestring):
             result = self.pseudo_extraction_results(d)
             return result
@@ -860,7 +831,6 @@
                     post_filters = config[_POST_FILTER]
                     result = self.run_post_filters_results(result, post_filters)
                 return self._relevant_text_from_context(d[_TEXT], result, config[_FIELD_NAME])
->>>>>>> 4bbabf16
             else:
                 return None
 
@@ -923,7 +893,7 @@
                     o = dict()
                     o['value'] = description
                     o['key'] = 'description'
-                    o['confidence'] = 1.0
+                    o['confidence'] = 1
                     o['provenance'] = [Core.custom_provenance_object(method, segment, doc[_DOCUMENT_ID])]
                     doc[_KNOWLEDGE_GRAPH][_DESCRIPTION].append(o)
         return doc
@@ -977,7 +947,7 @@
                     o = dict()
                     o['value'] = title
                     o['key'] = 'title'
-                    o['confidence'] = 1.0
+                    o['confidence'] = 1
                     o['provenance'] = [Core.custom_provenance_object(method, segment, doc[_DOCUMENT_ID])]
                     doc[_KNOWLEDGE_GRAPH][_TITLE].append(o)
 
@@ -1070,13 +1040,9 @@
         kg_extraction['provenance'] = [provenance]
         kg_extraction['value'] = value
         kg_extraction['key'] = key
-<<<<<<< HEAD
-        kg_extraction['confidence'] = 1.0
-=======
         kg_extraction['confidence'] = confidence
         if data:
             kg_extraction[_DATA] = data
->>>>>>> 4bbabf16
         kg_extractions.append(kg_extraction)
         return kg_extractions
 
@@ -1281,26 +1247,14 @@
                 content_extraction[field_name] = extracted_title
         return content_extraction
 
-    def run_table_extractor(self, d, html, table_config):
-        print '==================='
-        print 'running table extractor on: {}'.format(html)
+    def run_table_extractor(self, content_extraction, html, table_config):
         field_name = table_config[_FIELD_NAME] if _FIELD_NAME in table_config else _TABLE
         ep = self.determine_extraction_policy(table_config)
-        if field_name not in d[_CONTENT_EXTRACTION] or (field_name in d[_CONTENT_EXTRACTION] and ep == _REPLACE):
+        if field_name not in content_extraction or (field_name in content_extraction and ep == _REPLACE):
             tables = self.extract_table(html, table_config)
-            print tables
             if tables is not None:
-                d[_CONTENT_EXTRACTION][field_name] = tables
-                if len(tables['tables']) > 0:
-                    d['nested_docs'] = list()
-                    for t in tables['tables']:
-                        t['_id'] = t[_DOCUMENT_ID] = t[_DOC_ID] = d[_DOCUMENT_ID] + '_' + t['fingerprint']
-                        t['parent_'+_DOCUMENT_ID] = d[_DOCUMENT_ID]
-                        t['raw_content'] = '<html><body>{}</body></html>'.format(json.dumps(t['rows']))
-                        t['url'] = 'http://local.dir'
-                        # t['knowledge_graph'] = {}
-                        d['nested_docs'].append(t)
-        return d
+                content_extraction[field_name] = tables
+        return content_extraction
 
     def run_readability(self, content_extraction, html, re_extractor):
         recall_priority = False
@@ -1906,7 +1860,7 @@
 
         te = table_extractor.EntityTableDataExtraction()
         res = te.extract(d, dic)
-        return res if res is not None and len(res) > 0 else None
+        return res if len(res) > 0 else None
 
     @staticmethod
     def extract_landmark(html, url, extraction_rules, threshold=0.5):
