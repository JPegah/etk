--- conflicted
+++ resolved
@@ -6,21 +6,10 @@
 r1 = r"age[\s\-~#*=+/_:;]*(\d\d)(?:[^+]|$)"
 r2 = r"(\d\d)[^0-9+]*" + years
 r3 = r"(?:[^a-zA-Z0-9]+|^)" + posessions + "[\s]+(\d\d)(?:[\s\-~#*=+/_:;,]+|$)"
-<<<<<<< HEAD
-r4 = age+r"\s+(\d\d)-(\d\d)\s+"
-r5 = r"(\d\d)-(\d\d)\s"+years
-r6 = r"(\d\d)\s+(?:\w+)\s+(\d\d)\s"+years
-
-regexes = [r1, r2, r3, r4, r5, r6]
-regexes = [re.compile(x) for x in regexes]
-
-
-=======
 regexes = [r1, r2, r3]
 regexes = [re.compile(x) for x in regexes]
 
 
->>>>>>> a0a512e1
 def wrap_value_with_context(value, start, end):
     return {'value': value,
             'context': {
@@ -35,11 +24,7 @@
     # To remove duplicate values
     values = set()
     for m in re.finditer(regex, text):
-<<<<<<< HEAD
         if (m.group(1) not in values):
-=======
-        if m.group(1) not in values:
->>>>>>> a0a512e1
             extracts.append(wrap_value_with_context(m.group(1),
                                                     m.start(),
                                                     m.end()))
