--- conflicted
+++ resolved
@@ -53,7 +53,6 @@
                 r[i] = re.sub('\s+', ' ', r[i])
                 r[i] = r[i].strip()
 
-<<<<<<< HEAD
 class EntityTableDataExtraction:
     def wrap_context(self, text):
         return {'value': text,
@@ -94,8 +93,6 @@
         return False
 
 
-=======
->>>>>>> ecd3ea8e
 
 class TableExtraction:
     @staticmethod
