--- conflicted
+++ resolved
@@ -36,11 +36,7 @@
         Returns: a singleton list containing a dict with each type of metadata.
 
         """
-<<<<<<< HEAD
-        
-=======
 
->>>>>>> 2c9d9e62
     def extract(self, html_text: str,
                 extract_title: bool = False,
                 extract_meta: bool = False,
@@ -79,14 +75,8 @@
         return res
 
     def wrap_data(self, key: str, value) -> Extraction:
-<<<<<<< HEAD
-        e = Extraction(value = value, extractor_name = self.name, tag = key)
-        return e
-        raise NotImplementedError
-=======
         e = Extraction(value=value, extractor_name=self.name, tag=key)
         return e
->>>>>>> 2c9d9e62
 
     @staticmethod
     def wrap_meta_content(meta_tags: List[str]) -> dict:
