--- conflicted
+++ resolved
@@ -50,24 +50,12 @@
         Returns:
 
         """
-<<<<<<< HEAD
-        if not isinstance(extractions, list):
-            extractions = [extractions]
-
-        self._extractions[attribute] = extractions
-        try:
-            # TODO: why is it necessary to deepcopy the extraction values?
-            # TODO: should check whether there are already extractions in attribute and append the new ones
-            # TODO: when adding extractions they should be added one by one, and deduplicated
-            self._value[attribute] = [copy.deepcopy(a_extraction.value) for a_extraction in extractions]
-=======
         if attribute not in self._extractions:
             self._extractions[attribute] = set([])
         self._extractions[attribute] = self._extractions[attribute].union(extractions)
         try:
             # TODO: why is it necessary to deepcopy the extraction?
             self._value[attribute] = [copy.deepcopy(a_extraction.value) for a_extraction in self._extractions[attribute]]
->>>>>>> 2780a169
         except Exception as e:
             print("segment is " + str(type(self._value)))
             print(e)
