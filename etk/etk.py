from typing import List, Dict
import spacy, copy, json, os, jsonpath_ng, importlib, logging
from etk.tokenizer import Tokenizer
from etk.document import Document
from etk.etk_exceptions import InvalidJsonPathError
from etk.etk_module import ETKModule
from etk.etk_exceptions import ErrorPolicy, NotGetETKModuleError


class ETK(object):
    def __init__(self, kg_schema=None, modules=None, extract_error_policy="process", logger=None,
                 logger_path='/tmp/etk.log'):
        self.parser = jsonpath_ng.parse
        self.default_nlp = spacy.load('en_core_web_sm')
        self.default_tokenizer = Tokenizer(copy.deepcopy(self.default_nlp))
        self.parsed = dict()
        self.kg_schema = kg_schema
        if modules:
            if type(modules) == list:
                self.em_lst = self.load_ems(modules)
            elif issubclass(modules, ETKModule):
                self.em_lst = [modules(self)]
            else:
                raise NotGetETKModuleError("Not getting extraction module")

        if extract_error_policy.lower() == "throw_extraction":
            self.error_policy = ErrorPolicy.THROW_EXTRACTION
        if extract_error_policy.lower() == "throw_document":
            self.error_policy = ErrorPolicy.THROW_DOCUMENT
        if extract_error_policy.lower() == "raise_error":
            self.error_policy = ErrorPolicy.RAISE
        else:
            self.error_policy = ErrorPolicy.PROCESS

        if logger:
            self.logger = logger
        else:
            logging.basicConfig(
                level=logging.DEBUG,
                format='%(asctime)s %(name)-6s %(levelname)s doc_id: %(doc_id)s url: %(url)s %(message)s',
                datefmt='%m-%d %H:%M',
                filename=logger_path,
                filemode='w'
            )
            self.logger = logging.getLogger('ETK')

    def create_document(self, doc: Dict, mime_type: str = None, url: str = "http://ex.com/123") -> Document:
        """
        Factory method to wrap input JSON docs in an ETK Document object.

        Args:
            doc (object): a JSON object containing a document in CDR format.
            mime_type (str): if doc is a string, the mime_type tells what it is
            url (str): if the doc came from the web, specifies the URL for it

        Returns: wrapped Document

        """
        return Document(self, doc, mime_type, url)

    def parse_json_path(self, jsonpath):
    
        """
        Parse a jsonpath

        Args:
            jsonpath: str

        Returns: a parsed json path

        """

        if jsonpath not in self.parsed:
            try:
                self.parsed[jsonpath] = self.parser(jsonpath)
            except Exception:
                self.log("Invalid Json Path: " + jsonpath, "error")
                raise InvalidJsonPathError("Invalid Json Path")

        return self.parsed[jsonpath]

    def process_ems(self, doc: Document):
        """
        Factory method to wrap input JSON docs in an ETK Document object.

        Args:
            doc (Document): process on this document

        Returns: a Document object and a KnowledgeGraph object

        """
        for a_em in self.em_lst:
            try:
                if a_em.document_selector(doc):
                    a_em.process_document(doc)
            except Exception as e:
                if self.error_policy == ErrorPolicy.THROW_EXTRACTION:
                    self.log(str(e) + " processing with " + str(type(a_em)) + ". Continue", "error", doc.doc_id,
                             doc.url)
                    continue
                if self.error_policy == ErrorPolicy.THROW_DOCUMENT:
                    self.log(str(e) + " processing with " + str(type(a_em)) + ". Throw doc", "error", doc.doc_id,
                             doc.url)
                    return None
                if self.error_policy == ErrorPolicy.RAISE:
                    self.log(str(e) + " processing with " + str(type(a_em)), "error", doc.doc_id, doc.url)
                    raise e
                pass

        doc.insert_kg_into_cdr()
        return doc, doc.kg

    @staticmethod
    def load_glossary(file_path: str, read_json=False) -> List[str]:
        """
        A glossary is a text file, one entry per line.

        Args:
            file_path (str): path to a text file containing a glossary.
            read_json (bool): set True if the glossary is in json format
        Returns: List of the strings in the glossary.
        """
        with open(file_path) as fp:
            if read_json:
                return json.load(fp)
            return fp.read().splitlines()

    @staticmethod
    def load_spacy_rule(file_path: str) -> Dict:
        """
        A spacy rule file is a json file.

        Args:
            file_path (str): path to a text file containing a spacy rule sets.

        Returns: Dict as the representation of spacy rules
        """
        with open(file_path) as fp:
            return json.load(fp)

    def load_ems(self, modules_paths: List[str]):
        """
        Load all extraction modules from the path

        Args:
            modules_path: str

        Returns:

        """
<<<<<<< HEAD
        all_em_lst = []
        if modules_paths:
            for modules_path in modules_paths:
                em_lst = []
                modules_path = modules_path.strip(".").strip("/")
                try:
                    for file_name in os.listdir(modules_path):
                        if file_name.startswith("em_") and file_name.endswith(".py"):
                            this_module = importlib.import_module(modules_path + "." + file_name[:-3])
                            for em in self.classes_in_module(this_module):
                                em_lst.append(em(self))
                except:
                    raise NotGetETKModuleError("Wrong file path for ETK modules")
                all_em_lst += em_lst
=======
        modules_path = modules_path.strip(".").strip("/")
        em_lst = []
        try:
            for file_name in os.listdir(modules_path):
                if file_name.startswith("em_") and file_name.endswith(".py"):
                    this_module = importlib.import_module(modules_path + "." + file_name[:-3])
                    for em in self.classes_in_module(this_module):
                        em_lst.append(em(self))
        except:
            self.log("Error when loading etk modules from " + modules_path, "error")
            raise NotGetETKModuleError("Wrong file path for ETK modules")
>>>>>>> 225eb76b

        try:
            all_em_lst = self.topological_sort(all_em_lst)
        except:
            self.log("Topological sort for ETK modules fails", "error")
            raise NotGetETKModuleError("Topological sort for ETK modules fails")
<<<<<<< HEAD
        if not all_em_lst:
            raise NotGetETKModuleError("No ETK module in directories, module file should start with em_, end with .py")
        return all_em_lst
=======

        if not em_lst:
            self.log("No ETK module in " + modules_path, "error")
            raise NotGetETKModuleError("No ETK module in dir, module file should start with em_, end with .py")
        return em_lst
>>>>>>> 225eb76b

    @staticmethod
    def topological_sort(lst: List[ETKModule]) -> List[ETKModule]:
        """
        Return topological order of ems

        Args:
            lst: List[ExtractionModule]

        Returns: List[ExtractionModule]

        """
        "TODO"
        return lst

    @staticmethod
    def classes_in_module(module) -> List:
        """
        Return all classes with super class ExtractionModule

        Args:
            module:

        Returns: List of classes

        """
        md = module.__dict__
        return [
            md[c] for c in md if (
                    isinstance(md[c], type) and
                    issubclass(md[c], ETKModule
                               ) and
                    md[c].__module__ == module.__name__)
        ]

    def log(self, message, level, doc_id=None, url=None, extra=None):
        if not extra:
            extra = dict()
            extra["doc_id"] = doc_id
            extra["url"] = url

        if level == "error":
            self.logger.error(message, extra=extra)
        elif level == "warning":
            self.logger.warning(message, extra=extra)
        elif level == "info":
            self.logger.info(message, extra=extra)
        elif level == "debug":
            self.logger.debug(message, extra=extra)
        elif level == "critical":
            self.logger.critical(message, extra=extra)
        elif level == "exception":
            self.logger.exception(message, extra=extra)<|MERGE_RESOLUTION|>--- conflicted
+++ resolved
@@ -148,7 +148,6 @@
         Returns:
 
         """
-<<<<<<< HEAD
         all_em_lst = []
         if modules_paths:
             for modules_path in modules_paths:
@@ -161,38 +160,22 @@
                             for em in self.classes_in_module(this_module):
                                 em_lst.append(em(self))
                 except:
+                    self.log("Error when loading etk modules from " + modules_path, "error")
                     raise NotGetETKModuleError("Wrong file path for ETK modules")
                 all_em_lst += em_lst
-=======
-        modules_path = modules_path.strip(".").strip("/")
-        em_lst = []
-        try:
-            for file_name in os.listdir(modules_path):
-                if file_name.startswith("em_") and file_name.endswith(".py"):
-                    this_module = importlib.import_module(modules_path + "." + file_name[:-3])
-                    for em in self.classes_in_module(this_module):
-                        em_lst.append(em(self))
-        except:
-            self.log("Error when loading etk modules from " + modules_path, "error")
-            raise NotGetETKModuleError("Wrong file path for ETK modules")
->>>>>>> 225eb76b
+
 
         try:
             all_em_lst = self.topological_sort(all_em_lst)
-        except:
+        except Exception:
             self.log("Topological sort for ETK modules fails", "error")
             raise NotGetETKModuleError("Topological sort for ETK modules fails")
-<<<<<<< HEAD
+
         if not all_em_lst:
-            raise NotGetETKModuleError("No ETK module in directories, module file should start with em_, end with .py")
+            self.log("No ETK module in " + str(modules_paths), "error")
+            raise NotGetETKModuleError("No ETK module in dir, module file should start with em_, end with .py")
         return all_em_lst
-=======
-
-        if not em_lst:
-            self.log("No ETK module in " + modules_path, "error")
-            raise NotGetETKModuleError("No ETK module in dir, module file should start with em_, end with .py")
-        return em_lst
->>>>>>> 225eb76b
+
 
     @staticmethod
     def topological_sort(lst: List[ETKModule]) -> List[ETKModule]:
