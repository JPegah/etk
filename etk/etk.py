--- conflicted
+++ resolved
@@ -25,12 +25,8 @@
         """
         return Document(self, doc)
 
-<<<<<<< HEAD
     @staticmethod
-    def load_glossary(file_path) -> List[str]:
-=======
-    def load_glossary(self, file_path: str) -> List[str]:
->>>>>>> 40498e62
+    def load_glossary(file_path: str) -> List[str]:
         """
         A glossary is a text file, one entry per line.
 
@@ -41,4 +37,3 @@
         """
         with open(file_path) as fp:
             return fp.read().splitlines()
-        return []
