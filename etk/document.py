--- conflicted
+++ resolved
@@ -51,13 +51,9 @@
 
         return segments
 
-<<<<<<< HEAD
     def invoke_extractor(self, extractor: Extractor, extractable: Extractable = None, tokenizer: Tokenizer = None,
-                         joiner: AnyStr = "  ", **options) -> List[Extraction]:
-=======
-    def invoke_extractor(self, extractor: Extractor, extractable: Extractable, tokenizer: Tokenizer = None,
-                         joiner: str = "  ") -> List[Extraction]:
->>>>>>> 541c6cac
+                         joiner: str = "  ", **options) -> List[Extraction]:
+
 
         """
         Invoke the extractor on the given extractable, accumulating all the extractions in a list.
@@ -94,11 +90,8 @@
             extracted_results = extractor.extract(extractable.value)
 
         elif extractor.input_type == InputType.HTML:
-<<<<<<< HEAD
             extracted_results = extractor.extract(extractable.value['raw_content'], options)
-=======
-            pass
->>>>>>> 541c6cac
+
 
         # TODO: the reason that extractors must return Extraction objects is so that
         # they can communicate back the provenance.
