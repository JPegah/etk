<<<<<<< HEAD
![travis ci](https://travis-ci.org/usc-isi-i2/etk.svg?branch=development)  
# etk  
=======
# etk
![travis ci](https://travis-ci.org/usc-isi-i2/etk.svg?branch=master)
>>>>>>> 63e60a5e
This repository will contain our toolkit for extracting information from web pages.
It will be built in stages to contain the following capabilities:

* Several structure extractors to identify the main content of a page and tables
* A host of data extractors for common entities, including people, places, phone, email, dates, etc.
* A trainable algorithm to rank extractions
* Automated experimentation to measure precision and recall of extractions  
## Setup
`conda-env create .`  
`source activate etk_env`   
`python -m spacy download en`  

## Run Tests  
`python -m unittest discover`

## Launch Jupyter Notebook  
`jupyter notebook etk_examples.ipynb`  
> Before running the code in the notebook, change the kernel to `Python [conda env:etk_env]`<|MERGE_RESOLUTION|>--- conflicted
+++ resolved
@@ -1,10 +1,5 @@
-<<<<<<< HEAD
-![travis ci](https://travis-ci.org/usc-isi-i2/etk.svg?branch=development)  
-# etk  
-=======
 # etk
 ![travis ci](https://travis-ci.org/usc-isi-i2/etk.svg?branch=master)
->>>>>>> 63e60a5e
 This repository will contain our toolkit for extracting information from web pages.
 It will be built in stages to contain the following capabilities:
 
